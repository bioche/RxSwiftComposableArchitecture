--- conflicted
+++ resolved
@@ -94,11 +94,7 @@
   }
 
   func testEffectSubscriberInitializer() {
-<<<<<<< HEAD
-    let effect = Effect<Int, Never>.async { subscriber -> AnyCancellable in
-=======
-    let effect = Effect<Int, Never>.run { subscriber in
->>>>>>> 11be1b66
+    let effect = Effect<Int, Never>.run { subscriber -> AnyCancellable in
       subscriber.send(1)
       subscriber.send(2)
       self.scheduler.schedule(after: self.scheduler.now.advanced(by: .seconds(1))) {
@@ -135,11 +131,7 @@
   func testEffectSubscriberInitializer_WithCancellation() {
     struct CancelId: Hashable {}
 
-<<<<<<< HEAD
-    let effect = Effect<Int, Never>.async { subscriber -> AnyCancellable in
-=======
-    let effect = Effect<Int, Never>.run { subscriber in
->>>>>>> 11be1b66
+    let effect = Effect<Int, Never>.run { subscriber -> AnyCancellable in
       subscriber.send(1)
       self.scheduler.schedule(after: self.scheduler.now.advanced(by: .seconds(1))) {
         subscriber.send(2)

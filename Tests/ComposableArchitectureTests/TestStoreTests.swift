--- conflicted
+++ resolved
@@ -13,15 +13,11 @@
       case a, b1, b2, b3, c1, c2, c3, d
     }
 
-<<<<<<< HEAD
-    let testScheduler = DispatchQueue.test
-=======
     struct Environment {
       let scheduler: TestScheduler
     }
     
     let testScheduler = TestScheduler.defaultTestScheduler()
->>>>>>> 03ec39ec
 
     let reducer = Reducer<State, Action, Environment> { _, action, env in
       switch action {
@@ -58,11 +54,7 @@
 
     store.send(.a)
 
-<<<<<<< HEAD
-    testScheduler.advance(by: 1)
-=======
     store.environment.scheduler.advance(by: 1)
->>>>>>> 03ec39ec
 
     store.receive(.b1)
     store.receive(.b2)

import RxSwift
import RxTest
import ComposableArchitecture
import ComposableArchitectureTestSupport
import XCTest

final class ComposableArchitectureTests: XCTestCase {
  var disposebag = DisposeBag()

  func testScheduling() {
    enum CounterAction: Equatable {
      case incrAndSquareLater
      case incrNow
      case squareNow
    }

    let counterReducer = Reducer<Int, CounterAction, SchedulerType> {
      state, action, scheduler in
      switch action {
      case .incrAndSquareLater:
        return .merge(
          Effect<CounterAction, Never>(value: .incrNow).delay(.seconds(2), scheduler: scheduler).eraseToEffect(),
          Effect<CounterAction, Never>(value: .squareNow).delay(.seconds(1), scheduler: scheduler).eraseToEffect(),
          Effect<CounterAction, Never>(value: .squareNow).delay(.seconds(2), scheduler: scheduler).eraseToEffect()
        )
      case .incrNow:
        state += 1
        return .none
      case .squareNow:
        state *= state
        return .none
      }
    }

<<<<<<< HEAD
    let scheduler = DispatchQueue.test
=======
    let scheduler = RxTest.TestScheduler.defaultTestScheduler()
>>>>>>> 03ec39ec

    let store = TestStore(
      initialState: 2,
      reducer: counterReducer,
      environment: scheduler
    )

    store.send(.incrAndSquareLater)
    scheduler.advance(by: 1)
    store.receive(.squareNow) { $0 = 4 }
    scheduler.advance(by: 1)
    store.receive(.incrNow) { $0 = 5 }
    store.receive(.squareNow) { $0 = 25 }

    store.send(.incrAndSquareLater)
    scheduler.advance(by: 2)
    store.receive(.squareNow) { $0 = 625 }
    store.receive(.incrNow) { $0 = 626 }
    store.receive(.squareNow) { $0 = 391876 }
  }

  // something is wrong with this one, I don't understand what 
//  func testSimultaneousWorkOrdering() {
////    let testScheduler = TestScheduler<
////      DispatchQueue.SchedulerTimeType, DispatchQueue.SchedulerOptions
////    >(
////      now: .init(.init(uptimeNanoseconds: 1))
////    )
//    let testScheduler = RxTest.TestScheduler.defaultTestScheduler()
//
//    var values: [Int] = []
//    testScheduler.schedulePeriodic(0, startAfter: .milliseconds(0), period: .seconds(1)) { (_) in
//      values.append(1)
//      return 0
//    }.disposed(by: disposebag)
//    testScheduler.schedulePeriodic(0, startAfter: .milliseconds(0), period: .seconds(2)) { (_) in
//      values.append(42)
//      return 0
//    }.disposed(by: disposebag)
//
////    testScheduler.scheduleAt(1) { values.append(1) }
////    testScheduler.scheduleAt(2) { values.append(42) }
////    testScheduler.schedule(after: testScheduler.now, interval: 1) { values.append(1) }
////      .store(in: &self.cancellables)
////    testScheduler.schedule(after: testScheduler.now, interval: 2) { values.append(42) }
////      .store(in: &self.cancellables)
//
//    XCTAssertEqual(values, [])
//    testScheduler.advance()
//    XCTAssertEqual(values, [1, 42])
//    testScheduler.advance(by: 2)
//    XCTAssertEqual(values, [1, 42, 1, 1, 42])
//  }

  func testLongLivingEffects() {
    typealias Environment = (
      startEffect: Effect<Void, Never>,
      stopEffect: Effect<Never, Never>
    )

    enum Action { case end, incr, start }

    let reducer = Reducer<Int, Action, Environment> { state, action, environment in
      switch action {
      case .end:
        return environment.stopEffect.fireAndForget()
      case .incr:
        state += 1
        return .none
      case .start:
        return environment.startEffect.map { Action.incr }
      }
    }

    let subject = PublishSubject<Void>()

    let store = TestStore(
      initialState: 0,
      reducer: reducer,
      environment: (
        startEffect: subject.eraseToEffect(),
        stopEffect: .fireAndForget { subject.onCompleted() }
      )
    )

    store.send(.start)
    store.send(.incr) { $0 = 1 }
<<<<<<< HEAD
    subject.send()
=======
    subject.onNext(())
>>>>>>> 03ec39ec
    store.receive(.incr) { $0 = 2 }
    store.send(.end)
  }

  func testCancellation() {
    enum Action: Equatable {
      case cancel
      case incr
      case response(Int)
    }

    struct Environment {
      let fetch: (Int) -> Effect<Int, Never>
      let mainQueue: SchedulerType
    }

    let reducer = Reducer<Int, Action, Environment> { state, action, environment in
      struct CancelId: Hashable {}

      switch action {
      case .cancel:
        return .cancel(id: CancelId())

      case .incr:
        state += 1
        return environment.fetch(state)
          .observe(on: environment.mainQueue)
          .map(Action.response)
          .eraseToEffect()
          .cancellable(id: CancelId())

      case let .response(value):
        state = value
        return .none
      }
    }

<<<<<<< HEAD
    let scheduler = DispatchQueue.test
=======
    let scheduler = RxTest.TestScheduler.defaultTestScheduler()
>>>>>>> 03ec39ec

    let store = TestStore(
      initialState: 0,
      reducer: reducer,
      environment: Environment(
        fetch: { value in Effect(value: value * value) },
        mainQueue: scheduler
      )
    )

    store.send(.incr) { $0 = 1 }
    scheduler.advance()
    store.receive(.response(1)) { $0 = 1 }

    store.send(.incr) { $0 = 2 }
    store.send(.cancel)
    scheduler.run()
  }
}<|MERGE_RESOLUTION|>--- conflicted
+++ resolved
@@ -32,11 +32,7 @@
       }
     }
 
-<<<<<<< HEAD
-    let scheduler = DispatchQueue.test
-=======
     let scheduler = RxTest.TestScheduler.defaultTestScheduler()
->>>>>>> 03ec39ec
 
     let store = TestStore(
       initialState: 2,
@@ -124,11 +120,7 @@
 
     store.send(.start)
     store.send(.incr) { $0 = 1 }
-<<<<<<< HEAD
-    subject.send()
-=======
     subject.onNext(())
->>>>>>> 03ec39ec
     store.receive(.incr) { $0 = 2 }
     store.send(.end)
   }
@@ -166,11 +158,7 @@
       }
     }
 
-<<<<<<< HEAD
-    let scheduler = DispatchQueue.test
-=======
     let scheduler = RxTest.TestScheduler.defaultTestScheduler()
->>>>>>> 03ec39ec
 
     let store = TestStore(
       initialState: 0,

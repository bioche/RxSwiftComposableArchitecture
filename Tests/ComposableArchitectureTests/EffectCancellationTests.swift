import Combine
import XCTest

@testable import ComposableArchitecture

@available(iOS 13, macOS 10.15, tvOS 13.0, watchOS 6.0, *)
final class EffectCancellationTests: XCTestCase {
  struct CancelToken: Hashable {}
  var cancellables: Set<AnyCancellable> = []

  override func tearDown() {
    super.tearDown()
    self.cancellables.removeAll()
  }

  func testCancellation() {
    var values: [Int] = []

    let subject = PassthroughSubject<Int, Never>()
    let effect = Effect(subject)
      .cancellable(id: CancelToken())

    effect
      .sink { values.append($0) }
      .store(in: &self.cancellables)

    XCTAssertEqual(values, [])
    subject.send(1)
    XCTAssertEqual(values, [1])
    subject.send(2)
    XCTAssertEqual(values, [1, 2])

    _ = Effect<Never, Never>.cancel(id: CancelToken())
      .sink { _ in }
      .store(in: &self.cancellables)

    subject.send(3)
    XCTAssertEqual(values, [1, 2])
  }

  func testCancelInFlight() {
    var values: [Int] = []

    let subject = PassthroughSubject<Int, Never>()
    Effect(subject)
      .cancellable(id: CancelToken(), cancelInFlight: true)
      .sink { values.append($0) }
      .store(in: &self.cancellables)

    XCTAssertEqual(values, [])
    subject.send(1)
    XCTAssertEqual(values, [1])
    subject.send(2)
    XCTAssertEqual(values, [1, 2])

    Effect(subject)
      .cancellable(id: CancelToken(), cancelInFlight: true)
      .sink { values.append($0) }
      .store(in: &self.cancellables)

    subject.send(3)
    XCTAssertEqual(values, [1, 2, 3])
    subject.send(4)
    XCTAssertEqual(values, [1, 2, 3, 4])
  }

  func testCancellationAfterDelay() {
    var value: Int?

    Just(1)
      .delay(for: 0.15, scheduler: DispatchQueue.main)
      .eraseToEffect()
      .cancellable(id: CancelToken())
      .sink { value = $0 }
      .store(in: &self.cancellables)

    XCTAssertEqual(value, nil)

    DispatchQueue.main.asyncAfter(deadline: .now() + 0.05) {
      _ = Effect<Never, Never>.cancel(id: CancelToken())
        .sink { _ in }
        .store(in: &self.cancellables)
    }

    _ = XCTWaiter.wait(for: [self.expectation(description: "")], timeout: 0.3)

    XCTAssertEqual(value, nil)
  }

  func testCancellationAfterDelay_WithTestScheduler() {
    let scheduler = DispatchQueue.testScheduler
    var value: Int?

    Just(1)
      .delay(for: 2, scheduler: scheduler)
      .eraseToEffect()
      .cancellable(id: CancelToken())
      .sink { value = $0 }
      .store(in: &self.cancellables)

    XCTAssertEqual(value, nil)

    scheduler.advance(by: 1)
    Effect<Never, Never>.cancel(id: CancelToken())
      .sink { _ in }
      .store(in: &self.cancellables)

    scheduler.run()

    XCTAssertEqual(value, nil)
  }

  func testCancellablesCleanUp_OnComplete() {
    Just(1)
      .eraseToEffect()
      .cancellable(id: 1)
      .sink(receiveValue: { _ in })
      .store(in: &self.cancellables)

    XCTAssertEqual([:], cancellationCancellables)
  }

  func testCancellablesCleanUp_OnCancel() {
    let scheduler = DispatchQueue.testScheduler
    Just(1)
      .delay(for: 1, scheduler: scheduler)
      .eraseToEffect()
      .cancellable(id: 1)
      .sink(receiveValue: { _ in })
      .store(in: &self.cancellables)

    Effect<Int, Never>.cancel(id: 1)
      .sink(receiveValue: { _ in })
      .store(in: &self.cancellables)

    XCTAssertEqual([:], cancellationCancellables)
  }

  func testDoubleCancellation() {
    var values: [Int] = []

    let subject = PassthroughSubject<Int, Never>()
    let effect = Effect(subject)
      .cancellable(id: CancelToken())
      .cancellable(id: CancelToken())

    effect
      .sink { values.append($0) }
      .store(in: &self.cancellables)

    XCTAssertEqual(values, [])
    subject.send(1)
    XCTAssertEqual(values, [1])

    _ = Effect<Never, Never>.cancel(id: CancelToken())
      .sink { _ in }
      .store(in: &self.cancellables)

    subject.send(2)
    XCTAssertEqual(values, [1])
  }

  func testCompleteBeforeCancellation() {
    var values: [Int] = []

    let subject = PassthroughSubject<Int, Never>()
    let effect = Effect(subject)
      .cancellable(id: CancelToken())

    effect
      .sink { values.append($0) }
      .store(in: &self.cancellables)

    subject.send(1)
    XCTAssertEqual(values, [1])

    subject.send(completion: .finished)
    XCTAssertEqual(values, [1])

    _ = Effect<Never, Never>.cancel(id: CancelToken())
      .sink { _ in }
      .store(in: &self.cancellables)

    XCTAssertEqual(values, [1])
  }

<<<<<<< HEAD
//  func testConcurrentCancels() {
//    let queues = [
//      DispatchQueue.main,
//      DispatchQueue.global(qos: .background),
//      DispatchQueue.global(qos: .default),
//      DispatchQueue.global(qos: .unspecified),
//      DispatchQueue.global(qos: .userInitiated),
//      DispatchQueue.global(qos: .userInteractive),
//      DispatchQueue.global(qos: .utility),
//    ]
//
//    let effect = Effect.merge(
//      (1...1_000).map { idx -> Effect<Int, Never> in
//        let id = idx % 10
//
//        return Effect.merge(
//          Just(idx)
//            .delay(
//              for: .microseconds(Int.random(in: 1...100)), scheduler: queues.randomElement()!
//            )
//            .eraseToEffect()
//            .cancellable(id: id),
//
//          Just(())
//            .delay(
//              for: .microseconds(Int.random(in: 1...100)), scheduler: queues.randomElement()!
//            )
//            .flatMap { Effect.cancel(id: id) }
//            .eraseToEffect()
//        )
//      }
//    )
//
//    let expectation = self.expectation(description: "wait")
//    effect
//      .sink(receiveCompletion: { _ in expectation.fulfill() }, receiveValue: { _ in })
//      .store(in: &self.cancellables)
//    self.wait(for: [expectation], timeout: 999)
//
//    XCTAssertTrue(cancellationCancellables.isEmpty)
//  }
//
//  func testConcurrentCancelsRepeated() {
//    (1...100).forEach { idx in
//      print("loop \(idx)")
//      testConcurrentCancels()
//    }
//  }
  
}

@available(iOS 13, macOS 10.15, tvOS 13.0, watchOS 6.0, *)
func resetCancellables() {
  for (id, _) in cancellationCancellables {
    cancellationCancellables[id] = [:]
=======
  func testConcurrentCancels() {
    let queues = [
      DispatchQueue.main,
      DispatchQueue.global(qos: .background),
      DispatchQueue.global(qos: .default),
      DispatchQueue.global(qos: .unspecified),
      DispatchQueue.global(qos: .userInitiated),
      DispatchQueue.global(qos: .userInteractive),
      DispatchQueue.global(qos: .utility),
    ]

    let effect = Effect.merge(
      (1...1_000).map { idx -> Effect<Int, Never> in
        let id = idx % 10

        return Effect.merge(
          Just(idx)
            .delay(
              for: .milliseconds(Int.random(in: 1...100)), scheduler: queues.randomElement()!
            )
            .eraseToEffect()
            .cancellable(id: id),

          Just(())
            .delay(
              for: .milliseconds(Int.random(in: 1...100)), scheduler: queues.randomElement()!
            )
            .flatMap { Effect.cancel(id: id) }
            .eraseToEffect()
        )
      }
    )

    let expectation = self.expectation(description: "wait")
    effect
      .sink(receiveCompletion: { _ in expectation.fulfill() }, receiveValue: { _ in })
      .store(in: &self.cancellables)
    self.wait(for: [expectation], timeout: 999)

    XCTAssertTrue(cancellationCancellables.isEmpty)
  }

  func testNestedCancels() {
    var effect = Empty<Void, Never>(completeImmediately: false)
      .eraseToEffect()
      .cancellable(id: 1)

    for _ in 1 ... .random(in: 1...1_000) {
      effect = effect.cancellable(id: 1)
    }

    effect
      .sink(receiveValue: { _ in })
      .store(in: &cancellables)

    cancellables.removeAll()

    XCTAssertEqual([:], cancellationCancellables)
  }

  func testSharedId() {
    let scheduler = DispatchQueue.testScheduler

    let effect1 = Just(1)
      .delay(for: 1, scheduler: scheduler)
      .eraseToEffect()
      .cancellable(id: "id")

    let effect2 = Just(2)
      .delay(for: 2, scheduler: scheduler)
      .eraseToEffect()
      .cancellable(id: "id")

    var expectedOutput: [Int] = []
    effect1
      .sink { expectedOutput.append($0) }
      .store(in: &cancellables)
    effect2
      .sink { expectedOutput.append($0) }
      .store(in: &cancellables)

    XCTAssertEqual(expectedOutput, [])
    scheduler.advance(by: 1)
    XCTAssertEqual(expectedOutput, [1])
    scheduler.advance(by: 1)
    XCTAssertEqual(expectedOutput, [1, 2])
  }

  func testImmediateCancellation() {
    let scheduler = DispatchQueue.testScheduler

    var expectedOutput: [Int] = []
    // Don't hold onto cancellable so that it is deallocated immediately.
    _ = Deferred { Just(1) }
      .delay(for: 1, scheduler: scheduler)
      .eraseToEffect()
      .cancellable(id: "id")
      .sink { expectedOutput.append($0) }

    XCTAssertEqual(expectedOutput, [])
    scheduler.advance(by: 1)
    XCTAssertEqual(expectedOutput, [])
>>>>>>> c9c1a9a5
  }
}<|MERGE_RESOLUTION|>--- conflicted
+++ resolved
@@ -184,63 +184,6 @@
     XCTAssertEqual(values, [1])
   }
 
-<<<<<<< HEAD
-//  func testConcurrentCancels() {
-//    let queues = [
-//      DispatchQueue.main,
-//      DispatchQueue.global(qos: .background),
-//      DispatchQueue.global(qos: .default),
-//      DispatchQueue.global(qos: .unspecified),
-//      DispatchQueue.global(qos: .userInitiated),
-//      DispatchQueue.global(qos: .userInteractive),
-//      DispatchQueue.global(qos: .utility),
-//    ]
-//
-//    let effect = Effect.merge(
-//      (1...1_000).map { idx -> Effect<Int, Never> in
-//        let id = idx % 10
-//
-//        return Effect.merge(
-//          Just(idx)
-//            .delay(
-//              for: .microseconds(Int.random(in: 1...100)), scheduler: queues.randomElement()!
-//            )
-//            .eraseToEffect()
-//            .cancellable(id: id),
-//
-//          Just(())
-//            .delay(
-//              for: .microseconds(Int.random(in: 1...100)), scheduler: queues.randomElement()!
-//            )
-//            .flatMap { Effect.cancel(id: id) }
-//            .eraseToEffect()
-//        )
-//      }
-//    )
-//
-//    let expectation = self.expectation(description: "wait")
-//    effect
-//      .sink(receiveCompletion: { _ in expectation.fulfill() }, receiveValue: { _ in })
-//      .store(in: &self.cancellables)
-//    self.wait(for: [expectation], timeout: 999)
-//
-//    XCTAssertTrue(cancellationCancellables.isEmpty)
-//  }
-//
-//  func testConcurrentCancelsRepeated() {
-//    (1...100).forEach { idx in
-//      print("loop \(idx)")
-//      testConcurrentCancels()
-//    }
-//  }
-  
-}
-
-@available(iOS 13, macOS 10.15, tvOS 13.0, watchOS 6.0, *)
-func resetCancellables() {
-  for (id, _) in cancellationCancellables {
-    cancellationCancellables[id] = [:]
-=======
   func testConcurrentCancels() {
     let queues = [
       DispatchQueue.main,
@@ -282,6 +225,13 @@
 
     XCTAssertTrue(cancellationCancellables.isEmpty)
   }
+  
+    func testConcurrentCancelsRepeated() {
+      (1...100).forEach { idx in
+        print("loop \(idx)")
+        testConcurrentCancels()
+      }
+    }
 
   func testNestedCancels() {
     var effect = Empty<Void, Never>(completeImmediately: false)
@@ -343,6 +293,5 @@
     XCTAssertEqual(expectedOutput, [])
     scheduler.advance(by: 1)
     XCTAssertEqual(expectedOutput, [])
->>>>>>> c9c1a9a5
   }
 }
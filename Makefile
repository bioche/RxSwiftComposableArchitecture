PLATFORM_IOS = iOS Simulator,name=iPhone 11 Pro Max
PLATFORM_MACOS = macOS
PLATFORM_TVOS = tvOS Simulator,name=Apple TV 4K (at 1080p)
PLATFORM_WATCHOS = watchOS Simulator,name=Apple Watch Series 4 - 44mm

default: test

test:
<<<<<<< HEAD
	instruments -s devices
=======
>>>>>>> b67569f6
	xcodebuild test \
		-scheme ComposableArchitecture \
		-destination platform="$(PLATFORM_IOS)"
	xcodebuild test \
		-scheme ComposableArchitecture \
		-destination platform="$(PLATFORM_MACOS)"
	xcodebuild test \
		-scheme ComposableArchitecture \
		-destination platform="$(PLATFORM_TVOS)"
	xcodebuild \
		-scheme ComposableArchitecture_watchOS \
		-destination platform="$(PLATFORM_WATCHOS)"
	xcodebuild test \
		-scheme "CaseStudies (SwiftUI)" \
		-destination platform="$(PLATFORM_IOS)"
	xcodebuild test \
		-scheme "CaseStudies (UIKit)" \
		-destination platform="$(PLATFORM_IOS)"
	xcodebuild test \
		-scheme Search \
		-destination platform="$(PLATFORM_IOS)"
	xcodebuild test \
		-scheme SpeechRecognition \
		-destination platform="$(PLATFORM_IOS)"
	xcodebuild test \
		-scheme TicTacToe \
		-destination platform="$(PLATFORM_IOS)"
	xcodebuild test \
		-scheme Todos \
		-destination platform="$(PLATFORM_IOS)"
	xcodebuild test \
		-scheme VoiceMemos \
		-destination platform="$(PLATFORM_IOS)"

format:
	swift format --in-place --recursive \
		./Examples ./Package.swift ./Sources ./Tests

.PHONY: format test-all test-swift test-workspace<|MERGE_RESOLUTION|>--- conflicted
+++ resolved
@@ -6,10 +6,6 @@
 default: test
 
 test:
-<<<<<<< HEAD
-	instruments -s devices
-=======
->>>>>>> b67569f6
 	xcodebuild test \
 		-scheme ComposableArchitecture \
 		-destination platform="$(PLATFORM_IOS)"

import Combine
import CombineSchedulers
import ComposableArchitecture
import SwiftUI

private let readMe = """
  This screen demonstrates how one can create reusable components in the Composable Architecture.

  It introduces the domain, logic, and view around "favoriting" something, which is considerably \
  complex.

  A feature can give itself the ability to "favorite" part of its state by embedding the domain of \
  favoriting, using the `favorite` higher-order reducer, and passing an appropriately scoped store \
  to `FavoriteButton`.

  Tapping the favorite button on a row will instantly reflect in the UI and fire off an effect to \
  do any necessary work, like writing to a database or making an API request. We have simulated a \
  request that takes 1 second to run and may fail 25% of the time. Failures result in rolling back \
  favorite state and rendering an alert.
  """

// MARK: - Favorite domain

struct FavoriteState<ID>: Equatable, TCAIdentifiable, Identifiable where ID: Hashable {
  var alert: AlertState<FavoriteAction>?
  let id: ID
  var isFavorite: Bool
}

enum FavoriteAction: Equatable {
  case alertDismissed
  case buttonTapped
  case response(Result<Bool, FavoriteError>)
}

struct FavoriteEnvironment<ID> {
  var request: (ID, Bool) -> Effect<Bool, Error>
  var mainQueue: AnySchedulerOf<DispatchQueue>
}

/// A cancellation token that cancels in-flight favoriting requests.
struct FavoriteCancelId<ID>: Hashable where ID: Hashable {
  var id: ID
}

/// A wrapper for errors that occur when favoriting.
struct FavoriteError: Equatable, Error, Identifiable {
  let error: NSError
  var localizedDescription: String { self.error.localizedDescription }
  var id: String { self.error.localizedDescription }
  static func == (lhs: Self, rhs: Self) -> Bool { lhs.id == rhs.id }
}

extension Reducer {
  /// Enhances a reducer with favoriting logic.
  func favorite<ID>(
    state: WritableKeyPath<State, FavoriteState<ID>>,
    action: CasePath<Action, FavoriteAction>,
    environment: @escaping (Environment) -> FavoriteEnvironment<ID>
  ) -> Reducer where ID: Hashable {
    .combine(
      self,
      Reducer<FavoriteState<ID>, FavoriteAction, FavoriteEnvironment> {
        state, action, environment in
        switch action {
        case .alertDismissed:
          state.alert = nil
          state.isFavorite.toggle()
          return .none

        case .buttonTapped:
          state.isFavorite.toggle()

          return environment.request(state.id, state.isFavorite)
            .receive(on: environment.mainQueue)
            .mapError { FavoriteError(error: $0 as NSError) }
            .catchToEffect()
            .map(FavoriteAction.response)
            .cancellable(id: FavoriteCancelId(id: state.id), cancelInFlight: true)

        case let .response(.failure(error)):
<<<<<<< HEAD
          state.alert = .init(title: TextState(error.localizedDescription))
=======
          state.alert = .init(title: error.localizedDescription)
>>>>>>> 03ec39ec
          return .none

        case let .response(.success(isFavorite)):
          state.isFavorite = isFavorite
          return .none
        }
      }
      .pullback(state: state, action: action, environment: environment)
    )
  }
}

struct FavoriteButton<ID>: View where ID: Hashable {
  let store: Store<FavoriteState<ID>, FavoriteAction>

  var body: some View {
    WithViewStore(self.store) { viewStore in
      Button(action: { viewStore.send(.buttonTapped) }) {
        Image(systemName: viewStore.isFavorite ? "heart.fill" : "heart")
      }
      .alert(self.store.scope(state: { $0.alert }), dismiss: .alertDismissed)
    }
  }
}

// MARK: Feature domain -

struct EpisodeState: Equatable, Identifiable, TCAIdentifiable {
  var alert: AlertState<FavoriteAction>?
  let id: UUID
  var isFavorite: Bool
  let title: String

  var favorite: FavoriteState<ID> {
    get { .init(alert: self.alert, id: self.id, isFavorite: self.isFavorite) }
    set { (self.alert, self.isFavorite) = (newValue.alert, newValue.isFavorite) }
  }
}

enum EpisodeAction: Equatable {
  case favorite(FavoriteAction)
}

struct EpisodeEnvironment {
  var favorite: (EpisodeState.ID, Bool) -> Effect<Bool, Error>
  var mainQueue: AnySchedulerOf<DispatchQueue>
}

struct EpisodeView: View {
  let store: Store<EpisodeState, EpisodeAction>

  var body: some View {
    WithViewStore(self.store) { viewStore in
      HStack(alignment: .firstTextBaseline) {
        Text(viewStore.title)

        Spacer()

        FavoriteButton(
          store: self.store.scope(state: { $0.favorite }, action: EpisodeAction.favorite))
      }
    }
  }
}

let episodeReducer = Reducer<EpisodeState, EpisodeAction, EpisodeEnvironment>.empty.favorite(
  state: \.favorite,
  action: /EpisodeAction.favorite,
  environment: { FavoriteEnvironment(request: $0.favorite, mainQueue: $0.mainQueue) }
)

struct EpisodesState: Equatable {
  var episodes: [EpisodeState] = []
  var episodeSelection: EpisodeState?
}

enum EpisodesAction: Equatable {
  case episode(index: Int, action: EpisodeAction)
  case episodeSelection(EpisodeAction)
}

struct EpisodesEnvironment {
  var favorite: (UUID, Bool) -> Effect<Bool, Error>
  var mainQueue: AnySchedulerOf<DispatchQueue>
}

let episodesReducer: Reducer<EpisodesState, EpisodesAction, EpisodesEnvironment> =
  episodeReducer.forEach(
    state: \EpisodesState.episodes,
    action: /EpisodesAction.episode(index:action:),
    environment: { EpisodeEnvironment(favorite: $0.favorite, mainQueue: $0.mainQueue) }
  )

struct EpisodesView: View {
  let store: Store<EpisodesState, EpisodesAction>

  var body: some View {
    Form {
      Section(header: Text(template: readMe, .caption)) {
        ForEachStore(
          self.store.scope(state: { $0.episodes }, action: EpisodesAction.episode(index:action:))
        ) { rowStore in
          EpisodeView(store: rowStore)
            .buttonStyle(BorderlessButtonStyle())
        }
      }
    }
    .navigationBarTitle("Favoriting")
  }
}

struct EpisodesView_Previews: PreviewProvider {
  static var previews: some View {
    NavigationView {
      EpisodesView(
        store: Store(
          initialState: EpisodesState(
            episodes: .mocks
          ),
          reducer: episodesReducer,
          environment: EpisodesEnvironment(
            favorite: favorite(id:isFavorite:),
            mainQueue: DispatchQueue.main.eraseToAnyScheduler()
          )
        )
      )
    }
  }
}

func favorite<ID>(id: ID, isFavorite: Bool) -> Effect<Bool, Error> {
  Effect.future { callback in
    DispatchQueue.main.asyncAfter(deadline: .now() + 1) {
      if .random(in: 0...1) > 0.25 {
        callback(.success(isFavorite))
      } else {
        callback(
          .failure(
            NSError(
              domain: "co.pointfree", code: -1,
              userInfo: [NSLocalizedDescriptionKey: "Something went wrong!"]
            )
          )
        )
      }
    }
  }
}

extension Array where Element == EpisodeState {
  static let mocks = [
    EpisodeState(id: UUID(), isFavorite: false, title: "Functions"),
    EpisodeState(id: UUID(), isFavorite: false, title: "Side Effects"),
    EpisodeState(id: UUID(), isFavorite: false, title: "Algebraic Data Types"),
    EpisodeState(id: UUID(), isFavorite: false, title: "DSLs"),
    EpisodeState(id: UUID(), isFavorite: false, title: "Parsers"),
    EpisodeState(id: UUID(), isFavorite: false, title: "Composable Architecture"),
  ]
}<|MERGE_RESOLUTION|>--- conflicted
+++ resolved
@@ -79,11 +79,7 @@
             .cancellable(id: FavoriteCancelId(id: state.id), cancelInFlight: true)
 
         case let .response(.failure(error)):
-<<<<<<< HEAD
-          state.alert = .init(title: TextState(error.localizedDescription))
-=======
           state.alert = .init(title: error.localizedDescription)
->>>>>>> 03ec39ec
           return .none
 
         case let .response(.success(isFavorite)):

--- conflicted
+++ resolved
@@ -20,12 +20,8 @@
 
 // MARK: - Favorite domain
 
-<<<<<<< HEAD
-struct FavoriteState<ID>: Equatable, TCAIdentifiable where ID: Hashable {
-=======
-struct FavoriteState<ID>: Equatable, Identifiable where ID: Hashable {
+struct FavoriteState<ID>: Equatable, TCAIdentifiable, Identifiable where ID: Hashable {
   var alert: AlertState<FavoriteAction>?
->>>>>>> b8c67d5d
   let id: ID
   var isFavorite: Bool
 }
@@ -110,13 +106,8 @@
 
 // MARK: Feature domain -
 
-<<<<<<< HEAD
-struct EpisodeState: Equatable, TCAIdentifiable {
-  var error: FavoriteError?
-=======
-struct EpisodeState: Equatable, Identifiable {
+struct EpisodeState: Equatable, Identifiable, TCAIdentifiable {
   var alert: AlertState<FavoriteAction>?
->>>>>>> b8c67d5d
   let id: UUID
   var isFavorite: Bool
   let title: String

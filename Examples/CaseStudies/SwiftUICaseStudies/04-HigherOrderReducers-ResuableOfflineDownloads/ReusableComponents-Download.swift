--- conflicted
+++ resolved
@@ -22,13 +22,8 @@
   var title: String
 }
 
-<<<<<<< HEAD
-struct CityMapState: Equatable, TCAIdentifiable {
-  var downloadAlert: DownloadAlert?
-=======
-struct CityMapState: Equatable, Identifiable {
+struct CityMapState: Equatable, Identifiable, TCAIdentifiable {
   var downloadAlert: AlertState<DownloadComponentAction.AlertAction>?
->>>>>>> b8c67d5d
   var downloadMode: Mode
   var cityMap: CityMap
 

// !$*UTF8*$!
{
	archiveVersion = 1;
	classes = {
	};
	objectVersion = 52;
	objects = {

/* Begin PBXBuildFile section */
<<<<<<< HEAD
		410F88ED247C618B002FED62 /* CounterViewController.swift in Sources */ = {isa = PBXBuildFile; fileRef = 410F88EC247C618B002FED62 /* CounterViewController.swift */; };
		410F88EF247C65CB002FED62 /* ComposableArchitecture in Frameworks */ = {isa = PBXBuildFile; productRef = 410F88EE247C65CB002FED62 /* ComposableArchitecture */; };
		41147DFB24854770002906F5 /* ListOfStates.swift in Sources */ = {isa = PBXBuildFile; fileRef = 41147DFA24854770002906F5 /* ListOfStates.swift */; };
		41412FD124855B0300363E37 /* RootViewController.swift in Sources */ = {isa = PBXBuildFile; fileRef = 41412FD024855B0300363E37 /* RootViewController.swift */; };
		4142542E2469CA160037D818 /* AppDelegate.swift in Sources */ = {isa = PBXBuildFile; fileRef = 4142542D2469CA160037D818 /* AppDelegate.swift */; };
		414254352469CA160037D818 /* Main.storyboard in Resources */ = {isa = PBXBuildFile; fileRef = 414254332469CA160037D818 /* Main.storyboard */; };
		414254372469CA180037D818 /* Assets.xcassets in Resources */ = {isa = PBXBuildFile; fileRef = 414254362469CA180037D818 /* Assets.xcassets */; };
		4142543A2469CA180037D818 /* LaunchScreen.storyboard in Resources */ = {isa = PBXBuildFile; fileRef = 414254382469CA180037D818 /* LaunchScreen.storyboard */; };
		CA0C51FB245389CC00A04EAB /* 04-HigherOrderReducers-ResuableOfflineDownloadsTests.swift in Sources */ = {isa = PBXBuildFile; fileRef = CA0C51FA245389CC00A04EAB /* 04-HigherOrderReducers-ResuableOfflineDownloadsTests.swift */; };
=======
		CA0C51FB245389CC00A04EAB /* 04-HigherOrderReducers-ReusableOfflineDownloadsTests.swift in Sources */ = {isa = PBXBuildFile; fileRef = CA0C51FA245389CC00A04EAB /* 04-HigherOrderReducers-ReusableOfflineDownloadsTests.swift */; };
>>>>>>> b8c67d5d
		CA25E5D224463AD700DA666A /* 01-GettingStarted-Bindings-Basics.swift in Sources */ = {isa = PBXBuildFile; fileRef = CA25E5D124463AD700DA666A /* 01-GettingStarted-Bindings-Basics.swift */; };
		CA27C0B7245780CE00CB1E59 /* 03-Effects-SystemEnvironment.swift in Sources */ = {isa = PBXBuildFile; fileRef = CA27C0B6245780CE00CB1E59 /* 03-Effects-SystemEnvironment.swift */; };
		CA34170824A4E89500FAF950 /* 01-GettingStarted-AnimationsTests.swift in Sources */ = {isa = PBXBuildFile; fileRef = CA34170724A4E89500FAF950 /* 01-GettingStarted-AnimationsTests.swift */; };
		CA410EE0247A15FE00E41798 /* 02-Effects-WebSocket.swift in Sources */ = {isa = PBXBuildFile; fileRef = CA410EDF247A15FE00E41798 /* 02-Effects-WebSocket.swift */; };
		CA410EE2247C73B400E41798 /* 02-Effects-WebSocketTests.swift in Sources */ = {isa = PBXBuildFile; fileRef = CA410EE1247C73B400E41798 /* 02-Effects-WebSocketTests.swift */; };
		CA50BE6024A8F46500FE7DBA /* 01-GettingStarted-AlertsAndActionSheetsTests.swift in Sources */ = {isa = PBXBuildFile; fileRef = CA50BE5F24A8F46500FE7DBA /* 01-GettingStarted-AlertsAndActionSheetsTests.swift */; };
		CA6AC2642451135C00C71CB3 /* ReusableComponents-Download.swift in Sources */ = {isa = PBXBuildFile; fileRef = CA6AC2602451135C00C71CB3 /* ReusableComponents-Download.swift */; };
		CA6AC2652451135C00C71CB3 /* CircularProgressView.swift in Sources */ = {isa = PBXBuildFile; fileRef = CA6AC2612451135C00C71CB3 /* CircularProgressView.swift */; };
		CA6AC2662451135C00C71CB3 /* DownloadComponent.swift in Sources */ = {isa = PBXBuildFile; fileRef = CA6AC2622451135C00C71CB3 /* DownloadComponent.swift */; };
		CA6AC2672451135C00C71CB3 /* DownloadClient.swift in Sources */ = {isa = PBXBuildFile; fileRef = CA6AC2632451135C00C71CB3 /* DownloadClient.swift */; };
		CA7BC8EE245CCFE4001FB69F /* 01-GettingStarted-SharedState.swift in Sources */ = {isa = PBXBuildFile; fileRef = CA7BC8ED245CCFE4001FB69F /* 01-GettingStarted-SharedState.swift */; };
		CAA9ADC22446587C0003A984 /* 02-Effects-Basics.swift in Sources */ = {isa = PBXBuildFile; fileRef = CAA9ADC12446587C0003A984 /* 02-Effects-Basics.swift */; };
		CAA9ADC424465AB00003A984 /* 02-Effects-BasicsTests.swift in Sources */ = {isa = PBXBuildFile; fileRef = CAA9ADC324465AB00003A984 /* 02-Effects-BasicsTests.swift */; };
		CAA9ADC624465C810003A984 /* 02-Effects-Cancellation.swift in Sources */ = {isa = PBXBuildFile; fileRef = CAA9ADC524465C810003A984 /* 02-Effects-Cancellation.swift */; };
		CAA9ADC824465D950003A984 /* 02-Effects-CancellationTests.swift in Sources */ = {isa = PBXBuildFile; fileRef = CAA9ADC724465D950003A984 /* 02-Effects-CancellationTests.swift */; };
		CAA9ADCA2446605B0003A984 /* 02-Effects-LongLiving.swift in Sources */ = {isa = PBXBuildFile; fileRef = CAA9ADC92446605B0003A984 /* 02-Effects-LongLiving.swift */; };
		CAA9ADCC2446615B0003A984 /* 02-Effects-LongLivingTests.swift in Sources */ = {isa = PBXBuildFile; fileRef = CAA9ADCB2446615B0003A984 /* 02-Effects-LongLivingTests.swift */; };
		CAE962FD24A7F7BE00EFC025 /* 01-GettingStarted-AlertsAndActionSheets.swift in Sources */ = {isa = PBXBuildFile; fileRef = CAE962FC24A7F7BE00EFC025 /* 01-GettingStarted-AlertsAndActionSheets.swift */; };
		DC07231724465D1E003A8B65 /* 02-Effects-TimersTests.swift in Sources */ = {isa = PBXBuildFile; fileRef = DC07231624465D1E003A8B65 /* 02-Effects-TimersTests.swift */; };
		DC072322244663B1003A8B65 /* 03-Navigation-Sheet-LoadThenPresent.swift in Sources */ = {isa = PBXBuildFile; fileRef = DC072321244663B1003A8B65 /* 03-Navigation-Sheet-LoadThenPresent.swift */; };
		DC13940E2469E25C00EE1157 /* ComposableArchitecture in Frameworks */ = {isa = PBXBuildFile; productRef = DC13940D2469E25C00EE1157 /* ComposableArchitecture */; };
		DC1394102469E27300EE1157 /* ComposableArchitecture in Frameworks */ = {isa = PBXBuildFile; productRef = DC13940F2469E27300EE1157 /* ComposableArchitecture */; };
		DC25DC5F2450F13200082E81 /* IfLetStoreController.swift in Sources */ = {isa = PBXBuildFile; fileRef = DC25DC5E2450F13200082E81 /* IfLetStoreController.swift */; };
		DC25DC612450F2B000082E81 /* LoadThenNavigate.swift in Sources */ = {isa = PBXBuildFile; fileRef = DC25DC602450F2B000082E81 /* LoadThenNavigate.swift */; };
		DC25DC642450F2DF00082E81 /* ActivityIndicatorViewController.swift in Sources */ = {isa = PBXBuildFile; fileRef = DC25DC632450F2DF00082E81 /* ActivityIndicatorViewController.swift */; };
		DC2E370D24573ACB00B94699 /* 04-HigherOrderReducers-StrictReducers.swift in Sources */ = {isa = PBXBuildFile; fileRef = DC2E370C24573ACB00B94699 /* 04-HigherOrderReducers-StrictReducers.swift */; };
		DC4C6EAC2450DD380066A05D /* SceneDelegate.swift in Sources */ = {isa = PBXBuildFile; fileRef = DC4C6EAB2450DD380066A05D /* SceneDelegate.swift */; };
		DC4C6EAE2450DD380066A05D /* RootViewController.swift in Sources */ = {isa = PBXBuildFile; fileRef = DC4C6EAD2450DD380066A05D /* RootViewController.swift */; };
		DC4C6EB02450DD380066A05D /* Assets.xcassets in Resources */ = {isa = PBXBuildFile; fileRef = DC4C6EAF2450DD380066A05D /* Assets.xcassets */; };
		DC4C6EB32450DD380066A05D /* Preview Assets.xcassets in Resources */ = {isa = PBXBuildFile; fileRef = DC4C6EB22450DD380066A05D /* Preview Assets.xcassets */; };
		DC4C6EB62450DD380066A05D /* LaunchScreen.storyboard in Resources */ = {isa = PBXBuildFile; fileRef = DC4C6EB42450DD380066A05D /* LaunchScreen.storyboard */; };
		DC4C6EC12450DD390066A05D /* UIKitCaseStudiesTests.swift in Sources */ = {isa = PBXBuildFile; fileRef = DC4C6EC02450DD390066A05D /* UIKitCaseStudiesTests.swift */; };
		DC4C6ED62450E1050066A05D /* CounterViewController.swift in Sources */ = {isa = PBXBuildFile; fileRef = DC4C6ED52450E1050066A05D /* CounterViewController.swift */; };
		DC4C6ED82450E4570066A05D /* UIViewRepresented.swift in Sources */ = {isa = PBXBuildFile; fileRef = DC4C6ED72450E4570066A05D /* UIViewRepresented.swift */; };
		DC4C6EDA2450E6050066A05D /* NavigateAndLoad.swift in Sources */ = {isa = PBXBuildFile; fileRef = DC4C6ED92450E6050066A05D /* NavigateAndLoad.swift */; };
		DC630FDA2451016B00BAECBA /* ListsOfState.swift in Sources */ = {isa = PBXBuildFile; fileRef = DC630FD92451016B00BAECBA /* ListsOfState.swift */; };
		DC634B252448D15B00DAA016 /* 04-HigherOrderReducers-ReusableFavoritingTests.swift in Sources */ = {isa = PBXBuildFile; fileRef = DC634B242448D15B00DAA016 /* 04-HigherOrderReducers-ReusableFavoritingTests.swift */; };
		DC88D8A6245341EC0077F427 /* 01-GettingStarted-Animations.swift in Sources */ = {isa = PBXBuildFile; fileRef = DC88D8A5245341EC0077F427 /* 01-GettingStarted-Animations.swift */; };
		DC89C41924460F95006900B9 /* SceneDelegate.swift in Sources */ = {isa = PBXBuildFile; fileRef = DC89C41824460F95006900B9 /* SceneDelegate.swift */; };
		DC89C41B24460F95006900B9 /* 00-RootView.swift in Sources */ = {isa = PBXBuildFile; fileRef = DC89C41A24460F95006900B9 /* 00-RootView.swift */; };
		DC89C41D24460F96006900B9 /* Assets.xcassets in Resources */ = {isa = PBXBuildFile; fileRef = DC89C41C24460F96006900B9 /* Assets.xcassets */; };
		DC89C4442446111B006900B9 /* 01-GettingStarted-Counter.swift in Sources */ = {isa = PBXBuildFile; fileRef = DC89C4432446111B006900B9 /* 01-GettingStarted-Counter.swift */; };
		DC89C44724461431006900B9 /* ActivityIndicator.swift in Sources */ = {isa = PBXBuildFile; fileRef = DC89C44624461431006900B9 /* ActivityIndicator.swift */; };
		DC89C449244618D5006900B9 /* 03-Navigation-LoadThenNavigate.swift in Sources */ = {isa = PBXBuildFile; fileRef = DC89C448244618D5006900B9 /* 03-Navigation-LoadThenNavigate.swift */; };
		DC89C44D244621A5006900B9 /* 03-Navigation-NavigateAndLoad.swift in Sources */ = {isa = PBXBuildFile; fileRef = DC89C44C244621A5006900B9 /* 03-Navigation-NavigateAndLoad.swift */; };
		DC89C45124462DE7006900B9 /* 03-Navigation-Lists-LoadThenNavigate.swift in Sources */ = {isa = PBXBuildFile; fileRef = DC89C45024462DE7006900B9 /* 03-Navigation-Lists-LoadThenNavigate.swift */; };
		DC89C45324465452006900B9 /* 03-Navigation-Lists-NavigateAndLoad.swift in Sources */ = {isa = PBXBuildFile; fileRef = DC89C45224465451006900B9 /* 03-Navigation-Lists-NavigateAndLoad.swift */; };
		DC89C45524465C44006900B9 /* 02-Effects-Timers.swift in Sources */ = {isa = PBXBuildFile; fileRef = DC89C45424465C44006900B9 /* 02-Effects-Timers.swift */; };
		DC9EB4172450CBD2005F413B /* UIViewRepresented.swift in Sources */ = {isa = PBXBuildFile; fileRef = DC9EB4162450CBD2005F413B /* UIViewRepresented.swift */; };
		DCAC2A4F2452352E0094DEF5 /* 04-HigherOrderReducers-ElmLikeSubscriptions.swift in Sources */ = {isa = PBXBuildFile; fileRef = DCAC2A4E2452352E0094DEF5 /* 04-HigherOrderReducers-ElmLikeSubscriptions.swift */; };
		DCC68EAB244666AF0037F998 /* 03-Navigation-Sheet-PresentAndLoad.swift in Sources */ = {isa = PBXBuildFile; fileRef = DCC68EAA244666AF0037F998 /* 03-Navigation-Sheet-PresentAndLoad.swift */; };
		DCC68EDD2447A5B00037F998 /* 01-GettingStarted-OptionalState.swift in Sources */ = {isa = PBXBuildFile; fileRef = DCC68EDC2447A5B00037F998 /* 01-GettingStarted-OptionalState.swift */; };
		DCC68EDF2447BC810037F998 /* TemplateText.swift in Sources */ = {isa = PBXBuildFile; fileRef = DCC68EDE2447BC810037F998 /* TemplateText.swift */; };
		DCC68EE12447C4630037F998 /* 01-GettingStarted-Composition-TwoCounters.swift in Sources */ = {isa = PBXBuildFile; fileRef = DCC68EE02447C4630037F998 /* 01-GettingStarted-Composition-TwoCounters.swift */; };
		DCC68EE32447C8540037F998 /* 04-HigherOrderReducers-ReusableFavoriting.swift in Sources */ = {isa = PBXBuildFile; fileRef = DCC68EE22447C8540037F998 /* 04-HigherOrderReducers-ReusableFavoriting.swift */; };
		DCE63B71245CC0B90080A23D /* 04-HigherOrderReducers-Recursion.swift in Sources */ = {isa = PBXBuildFile; fileRef = DCE63B70245CC0B90080A23D /* 04-HigherOrderReducers-Recursion.swift */; };
/* End PBXBuildFile section */

/* Begin PBXContainerItemProxy section */
		DC4C6EBD2450DD390066A05D /* PBXContainerItemProxy */ = {
			isa = PBXContainerItemProxy;
			containerPortal = DC89C40B24460F95006900B9 /* Project object */;
			proxyType = 1;
			remoteGlobalIDString = DC4C6EA62450DD380066A05D;
			remoteInfo = UIKitCaseStudies;
		};
		DC89C42A24460F96006900B9 /* PBXContainerItemProxy */ = {
			isa = PBXContainerItemProxy;
			containerPortal = DC89C40B24460F95006900B9 /* Project object */;
			proxyType = 1;
			remoteGlobalIDString = DC89C41224460F95006900B9;
			remoteInfo = CaseStudies;
		};
/* End PBXContainerItemProxy section */

/* Begin PBXCopyFilesBuildPhase section */
		414254422469EE9C0037D818 /* Embed Frameworks */ = {
			isa = PBXCopyFilesBuildPhase;
			buildActionMask = 2147483647;
			dstPath = "";
			dstSubfolderSpec = 10;
			files = (
			);
			name = "Embed Frameworks";
			runOnlyForDeploymentPostprocessing = 0;
		};
		DC4C6ECD2450E0B30066A05D /* Embed Frameworks */ = {
			isa = PBXCopyFilesBuildPhase;
			buildActionMask = 2147483647;
			dstPath = "";
			dstSubfolderSpec = 10;
			files = (
			);
			name = "Embed Frameworks";
			runOnlyForDeploymentPostprocessing = 0;
		};
		DC4C6ED32450E0BA0066A05D /* Embed Frameworks */ = {
			isa = PBXCopyFilesBuildPhase;
			buildActionMask = 2147483647;
			dstPath = "";
			dstSubfolderSpec = 10;
			files = (
			);
			name = "Embed Frameworks";
			runOnlyForDeploymentPostprocessing = 0;
		};
		DC89C43D2446106D006900B9 /* Embed Frameworks */ = {
			isa = PBXCopyFilesBuildPhase;
			buildActionMask = 2147483647;
			dstPath = "";
			dstSubfolderSpec = 10;
			files = (
			);
			name = "Embed Frameworks";
			runOnlyForDeploymentPostprocessing = 0;
		};
		DC89C44124461077006900B9 /* Embed Frameworks */ = {
			isa = PBXCopyFilesBuildPhase;
			buildActionMask = 2147483647;
			dstPath = "";
			dstSubfolderSpec = 10;
			files = (
			);
			name = "Embed Frameworks";
			runOnlyForDeploymentPostprocessing = 0;
		};
/* End PBXCopyFilesBuildPhase section */

/* Begin PBXFileReference section */
<<<<<<< HEAD
		410F88EC247C618B002FED62 /* CounterViewController.swift */ = {isa = PBXFileReference; lastKnownFileType = sourcecode.swift; path = CounterViewController.swift; sourceTree = "<group>"; };
		41147DFA24854770002906F5 /* ListOfStates.swift */ = {isa = PBXFileReference; lastKnownFileType = sourcecode.swift; path = ListOfStates.swift; sourceTree = "<group>"; };
		41412FD024855B0300363E37 /* RootViewController.swift */ = {isa = PBXFileReference; lastKnownFileType = sourcecode.swift; path = RootViewController.swift; sourceTree = "<group>"; };
		4142542B2469CA160037D818 /* UIKitCaseStudiesiOS12.app */ = {isa = PBXFileReference; explicitFileType = wrapper.application; includeInIndex = 0; path = UIKitCaseStudiesiOS12.app; sourceTree = BUILT_PRODUCTS_DIR; };
		4142542D2469CA160037D818 /* AppDelegate.swift */ = {isa = PBXFileReference; lastKnownFileType = sourcecode.swift; path = AppDelegate.swift; sourceTree = "<group>"; };
		414254342469CA160037D818 /* Base */ = {isa = PBXFileReference; lastKnownFileType = file.storyboard; name = Base; path = Base.lproj/Main.storyboard; sourceTree = "<group>"; };
		414254362469CA180037D818 /* Assets.xcassets */ = {isa = PBXFileReference; lastKnownFileType = folder.assetcatalog; path = Assets.xcassets; sourceTree = "<group>"; };
		414254392469CA180037D818 /* Base */ = {isa = PBXFileReference; lastKnownFileType = file.storyboard; name = Base; path = Base.lproj/LaunchScreen.storyboard; sourceTree = "<group>"; };
		4142543B2469CA180037D818 /* Info.plist */ = {isa = PBXFileReference; lastKnownFileType = text.plist.xml; path = Info.plist; sourceTree = "<group>"; };
		CA0C51FA245389CC00A04EAB /* 04-HigherOrderReducers-ResuableOfflineDownloadsTests.swift */ = {isa = PBXFileReference; lastKnownFileType = sourcecode.swift; path = "04-HigherOrderReducers-ResuableOfflineDownloadsTests.swift"; sourceTree = "<group>"; };
=======
		CA0C51FA245389CC00A04EAB /* 04-HigherOrderReducers-ReusableOfflineDownloadsTests.swift */ = {isa = PBXFileReference; lastKnownFileType = sourcecode.swift; path = "04-HigherOrderReducers-ReusableOfflineDownloadsTests.swift"; sourceTree = "<group>"; };
>>>>>>> b8c67d5d
		CA25E5D124463AD700DA666A /* 01-GettingStarted-Bindings-Basics.swift */ = {isa = PBXFileReference; lastKnownFileType = sourcecode.swift; path = "01-GettingStarted-Bindings-Basics.swift"; sourceTree = "<group>"; };
		CA27C0B6245780CE00CB1E59 /* 03-Effects-SystemEnvironment.swift */ = {isa = PBXFileReference; lastKnownFileType = sourcecode.swift; path = "03-Effects-SystemEnvironment.swift"; sourceTree = "<group>"; };
		CA34170724A4E89500FAF950 /* 01-GettingStarted-AnimationsTests.swift */ = {isa = PBXFileReference; lastKnownFileType = sourcecode.swift; path = "01-GettingStarted-AnimationsTests.swift"; sourceTree = "<group>"; };
		CA410EDF247A15FE00E41798 /* 02-Effects-WebSocket.swift */ = {isa = PBXFileReference; lastKnownFileType = sourcecode.swift; path = "02-Effects-WebSocket.swift"; sourceTree = "<group>"; };
		CA410EE1247C73B400E41798 /* 02-Effects-WebSocketTests.swift */ = {isa = PBXFileReference; lastKnownFileType = sourcecode.swift; path = "02-Effects-WebSocketTests.swift"; sourceTree = "<group>"; };
		CA50BE5F24A8F46500FE7DBA /* 01-GettingStarted-AlertsAndActionSheetsTests.swift */ = {isa = PBXFileReference; lastKnownFileType = sourcecode.swift; path = "01-GettingStarted-AlertsAndActionSheetsTests.swift"; sourceTree = "<group>"; };
		CA6AC2602451135C00C71CB3 /* ReusableComponents-Download.swift */ = {isa = PBXFileReference; fileEncoding = 4; lastKnownFileType = sourcecode.swift; path = "ReusableComponents-Download.swift"; sourceTree = "<group>"; };
		CA6AC2612451135C00C71CB3 /* CircularProgressView.swift */ = {isa = PBXFileReference; fileEncoding = 4; lastKnownFileType = sourcecode.swift; path = CircularProgressView.swift; sourceTree = "<group>"; };
		CA6AC2622451135C00C71CB3 /* DownloadComponent.swift */ = {isa = PBXFileReference; fileEncoding = 4; lastKnownFileType = sourcecode.swift; path = DownloadComponent.swift; sourceTree = "<group>"; };
		CA6AC2632451135C00C71CB3 /* DownloadClient.swift */ = {isa = PBXFileReference; fileEncoding = 4; lastKnownFileType = sourcecode.swift; path = DownloadClient.swift; sourceTree = "<group>"; };
		CA7BC8ED245CCFE4001FB69F /* 01-GettingStarted-SharedState.swift */ = {isa = PBXFileReference; lastKnownFileType = sourcecode.swift; path = "01-GettingStarted-SharedState.swift"; sourceTree = "<group>"; };
		CAA9ADC12446587C0003A984 /* 02-Effects-Basics.swift */ = {isa = PBXFileReference; lastKnownFileType = sourcecode.swift; path = "02-Effects-Basics.swift"; sourceTree = "<group>"; };
		CAA9ADC324465AB00003A984 /* 02-Effects-BasicsTests.swift */ = {isa = PBXFileReference; lastKnownFileType = sourcecode.swift; path = "02-Effects-BasicsTests.swift"; sourceTree = "<group>"; };
		CAA9ADC524465C810003A984 /* 02-Effects-Cancellation.swift */ = {isa = PBXFileReference; lastKnownFileType = sourcecode.swift; path = "02-Effects-Cancellation.swift"; sourceTree = "<group>"; };
		CAA9ADC724465D950003A984 /* 02-Effects-CancellationTests.swift */ = {isa = PBXFileReference; lastKnownFileType = sourcecode.swift; path = "02-Effects-CancellationTests.swift"; sourceTree = "<group>"; };
		CAA9ADC92446605B0003A984 /* 02-Effects-LongLiving.swift */ = {isa = PBXFileReference; lastKnownFileType = sourcecode.swift; path = "02-Effects-LongLiving.swift"; sourceTree = "<group>"; };
		CAA9ADCB2446615B0003A984 /* 02-Effects-LongLivingTests.swift */ = {isa = PBXFileReference; lastKnownFileType = sourcecode.swift; path = "02-Effects-LongLivingTests.swift"; sourceTree = "<group>"; };
		CAE962FC24A7F7BE00EFC025 /* 01-GettingStarted-AlertsAndActionSheets.swift */ = {isa = PBXFileReference; lastKnownFileType = sourcecode.swift; path = "01-GettingStarted-AlertsAndActionSheets.swift"; sourceTree = "<group>"; };
		DC07231624465D1E003A8B65 /* 02-Effects-TimersTests.swift */ = {isa = PBXFileReference; lastKnownFileType = sourcecode.swift; path = "02-Effects-TimersTests.swift"; sourceTree = "<group>"; };
		DC072321244663B1003A8B65 /* 03-Navigation-Sheet-LoadThenPresent.swift */ = {isa = PBXFileReference; lastKnownFileType = sourcecode.swift; path = "03-Navigation-Sheet-LoadThenPresent.swift"; sourceTree = "<group>"; };
		DC25DC5E2450F13200082E81 /* IfLetStoreController.swift */ = {isa = PBXFileReference; lastKnownFileType = sourcecode.swift; path = IfLetStoreController.swift; sourceTree = "<group>"; };
		DC25DC602450F2B000082E81 /* LoadThenNavigate.swift */ = {isa = PBXFileReference; lastKnownFileType = sourcecode.swift; path = LoadThenNavigate.swift; sourceTree = "<group>"; };
		DC25DC632450F2DF00082E81 /* ActivityIndicatorViewController.swift */ = {isa = PBXFileReference; lastKnownFileType = sourcecode.swift; path = ActivityIndicatorViewController.swift; sourceTree = "<group>"; };
		DC2E370C24573ACB00B94699 /* 04-HigherOrderReducers-StrictReducers.swift */ = {isa = PBXFileReference; lastKnownFileType = sourcecode.swift; path = "04-HigherOrderReducers-StrictReducers.swift"; sourceTree = "<group>"; };
		DC4C6EA72450DD380066A05D /* UIKitCaseStudies.app */ = {isa = PBXFileReference; explicitFileType = wrapper.application; includeInIndex = 0; path = UIKitCaseStudies.app; sourceTree = BUILT_PRODUCTS_DIR; };
		DC4C6EAB2450DD380066A05D /* SceneDelegate.swift */ = {isa = PBXFileReference; lastKnownFileType = sourcecode.swift; path = SceneDelegate.swift; sourceTree = "<group>"; };
		DC4C6EAD2450DD380066A05D /* RootViewController.swift */ = {isa = PBXFileReference; lastKnownFileType = sourcecode.swift; path = RootViewController.swift; sourceTree = "<group>"; };
		DC4C6EAF2450DD380066A05D /* Assets.xcassets */ = {isa = PBXFileReference; lastKnownFileType = folder.assetcatalog; path = Assets.xcassets; sourceTree = "<group>"; };
		DC4C6EB22450DD380066A05D /* Preview Assets.xcassets */ = {isa = PBXFileReference; lastKnownFileType = folder.assetcatalog; path = "Preview Assets.xcassets"; sourceTree = "<group>"; };
		DC4C6EB52450DD380066A05D /* Base */ = {isa = PBXFileReference; lastKnownFileType = file.storyboard; name = Base; path = Base.lproj/LaunchScreen.storyboard; sourceTree = "<group>"; };
		DC4C6EB72450DD380066A05D /* Info.plist */ = {isa = PBXFileReference; lastKnownFileType = text.plist.xml; path = Info.plist; sourceTree = "<group>"; };
		DC4C6EBC2450DD390066A05D /* UIKitCaseStudiesTests.xctest */ = {isa = PBXFileReference; explicitFileType = wrapper.cfbundle; includeInIndex = 0; path = UIKitCaseStudiesTests.xctest; sourceTree = BUILT_PRODUCTS_DIR; };
		DC4C6EC02450DD390066A05D /* UIKitCaseStudiesTests.swift */ = {isa = PBXFileReference; lastKnownFileType = sourcecode.swift; path = UIKitCaseStudiesTests.swift; sourceTree = "<group>"; };
		DC4C6EC22450DD390066A05D /* Info.plist */ = {isa = PBXFileReference; lastKnownFileType = text.plist.xml; path = Info.plist; sourceTree = "<group>"; };
		DC4C6ED52450E1050066A05D /* CounterViewController.swift */ = {isa = PBXFileReference; lastKnownFileType = sourcecode.swift; path = CounterViewController.swift; sourceTree = "<group>"; };
		DC4C6ED72450E4570066A05D /* UIViewRepresented.swift */ = {isa = PBXFileReference; lastKnownFileType = sourcecode.swift; path = UIViewRepresented.swift; sourceTree = "<group>"; };
		DC4C6ED92450E6050066A05D /* NavigateAndLoad.swift */ = {isa = PBXFileReference; lastKnownFileType = sourcecode.swift; path = NavigateAndLoad.swift; sourceTree = "<group>"; };
		DC630FD92451016B00BAECBA /* ListsOfState.swift */ = {isa = PBXFileReference; lastKnownFileType = sourcecode.swift; path = ListsOfState.swift; sourceTree = "<group>"; };
		DC634B242448D15B00DAA016 /* 04-HigherOrderReducers-ReusableFavoritingTests.swift */ = {isa = PBXFileReference; lastKnownFileType = sourcecode.swift; path = "04-HigherOrderReducers-ReusableFavoritingTests.swift"; sourceTree = "<group>"; };
		DC88D8A5245341EC0077F427 /* 01-GettingStarted-Animations.swift */ = {isa = PBXFileReference; lastKnownFileType = sourcecode.swift; path = "01-GettingStarted-Animations.swift"; sourceTree = "<group>"; };
		DC89C41324460F95006900B9 /* SwiftUICaseStudies.app */ = {isa = PBXFileReference; explicitFileType = wrapper.application; includeInIndex = 0; path = SwiftUICaseStudies.app; sourceTree = BUILT_PRODUCTS_DIR; };
		DC89C41824460F95006900B9 /* SceneDelegate.swift */ = {isa = PBXFileReference; lastKnownFileType = sourcecode.swift; path = SceneDelegate.swift; sourceTree = "<group>"; };
		DC89C41A24460F95006900B9 /* 00-RootView.swift */ = {isa = PBXFileReference; lastKnownFileType = sourcecode.swift; path = "00-RootView.swift"; sourceTree = "<group>"; };
		DC89C41C24460F96006900B9 /* Assets.xcassets */ = {isa = PBXFileReference; lastKnownFileType = folder.assetcatalog; path = Assets.xcassets; sourceTree = "<group>"; };
		DC89C42424460F96006900B9 /* Info.plist */ = {isa = PBXFileReference; lastKnownFileType = text.plist.xml; path = Info.plist; sourceTree = "<group>"; };
		DC89C42924460F96006900B9 /* SwiftUICaseStudiesTests.xctest */ = {isa = PBXFileReference; explicitFileType = wrapper.cfbundle; includeInIndex = 0; path = SwiftUICaseStudiesTests.xctest; sourceTree = BUILT_PRODUCTS_DIR; };
		DC89C43824460FC7006900B9 /* swift-composable-architecture */ = {isa = PBXFileReference; lastKnownFileType = folder; name = "swift-composable-architecture"; path = ../..; sourceTree = "<group>"; };
		DC89C43924460FFF006900B9 /* README.md */ = {isa = PBXFileReference; lastKnownFileType = net.daringfireball.markdown; path = README.md; sourceTree = "<group>"; };
		DC89C4432446111B006900B9 /* 01-GettingStarted-Counter.swift */ = {isa = PBXFileReference; lastKnownFileType = sourcecode.swift; path = "01-GettingStarted-Counter.swift"; sourceTree = "<group>"; };
		DC89C44624461431006900B9 /* ActivityIndicator.swift */ = {isa = PBXFileReference; fileEncoding = 4; lastKnownFileType = sourcecode.swift; path = ActivityIndicator.swift; sourceTree = "<group>"; };
		DC89C448244618D5006900B9 /* 03-Navigation-LoadThenNavigate.swift */ = {isa = PBXFileReference; lastKnownFileType = sourcecode.swift; path = "03-Navigation-LoadThenNavigate.swift"; sourceTree = "<group>"; };
		DC89C44C244621A5006900B9 /* 03-Navigation-NavigateAndLoad.swift */ = {isa = PBXFileReference; lastKnownFileType = sourcecode.swift; path = "03-Navigation-NavigateAndLoad.swift"; sourceTree = "<group>"; };
		DC89C45024462DE7006900B9 /* 03-Navigation-Lists-LoadThenNavigate.swift */ = {isa = PBXFileReference; lastKnownFileType = sourcecode.swift; path = "03-Navigation-Lists-LoadThenNavigate.swift"; sourceTree = "<group>"; };
		DC89C45224465451006900B9 /* 03-Navigation-Lists-NavigateAndLoad.swift */ = {isa = PBXFileReference; lastKnownFileType = sourcecode.swift; path = "03-Navigation-Lists-NavigateAndLoad.swift"; sourceTree = "<group>"; };
		DC89C45424465C44006900B9 /* 02-Effects-Timers.swift */ = {isa = PBXFileReference; lastKnownFileType = sourcecode.swift; path = "02-Effects-Timers.swift"; sourceTree = "<group>"; };
		DC9EB4162450CBD2005F413B /* UIViewRepresented.swift */ = {isa = PBXFileReference; fileEncoding = 4; lastKnownFileType = sourcecode.swift; path = UIViewRepresented.swift; sourceTree = "<group>"; };
		DCAC2A4E2452352E0094DEF5 /* 04-HigherOrderReducers-ElmLikeSubscriptions.swift */ = {isa = PBXFileReference; lastKnownFileType = sourcecode.swift; path = "04-HigherOrderReducers-ElmLikeSubscriptions.swift"; sourceTree = "<group>"; };
		DCC68EAA244666AF0037F998 /* 03-Navigation-Sheet-PresentAndLoad.swift */ = {isa = PBXFileReference; lastKnownFileType = sourcecode.swift; path = "03-Navigation-Sheet-PresentAndLoad.swift"; sourceTree = "<group>"; };
		DCC68EDC2447A5B00037F998 /* 01-GettingStarted-OptionalState.swift */ = {isa = PBXFileReference; lastKnownFileType = sourcecode.swift; path = "01-GettingStarted-OptionalState.swift"; sourceTree = "<group>"; };
		DCC68EDE2447BC810037F998 /* TemplateText.swift */ = {isa = PBXFileReference; lastKnownFileType = sourcecode.swift; path = TemplateText.swift; sourceTree = "<group>"; };
		DCC68EE02447C4630037F998 /* 01-GettingStarted-Composition-TwoCounters.swift */ = {isa = PBXFileReference; lastKnownFileType = sourcecode.swift; path = "01-GettingStarted-Composition-TwoCounters.swift"; sourceTree = "<group>"; };
		DCC68EE22447C8540037F998 /* 04-HigherOrderReducers-ReusableFavoriting.swift */ = {isa = PBXFileReference; lastKnownFileType = sourcecode.swift; path = "04-HigherOrderReducers-ReusableFavoriting.swift"; sourceTree = "<group>"; };
		DCE63B70245CC0B90080A23D /* 04-HigherOrderReducers-Recursion.swift */ = {isa = PBXFileReference; lastKnownFileType = sourcecode.swift; path = "04-HigherOrderReducers-Recursion.swift"; sourceTree = "<group>"; };
/* End PBXFileReference section */

/* Begin PBXFrameworksBuildPhase section */
		414254282469CA160037D818 /* Frameworks */ = {
			isa = PBXFrameworksBuildPhase;
			buildActionMask = 2147483647;
			files = (
				410F88EF247C65CB002FED62 /* ComposableArchitecture in Frameworks */,
			);
			runOnlyForDeploymentPostprocessing = 0;
		};
		DC4C6EA42450DD380066A05D /* Frameworks */ = {
			isa = PBXFrameworksBuildPhase;
			buildActionMask = 2147483647;
			files = (
				DC1394102469E27300EE1157 /* ComposableArchitecture in Frameworks */,
			);
			runOnlyForDeploymentPostprocessing = 0;
		};
		DC4C6EB92450DD390066A05D /* Frameworks */ = {
			isa = PBXFrameworksBuildPhase;
			buildActionMask = 2147483647;
			files = (
			);
			runOnlyForDeploymentPostprocessing = 0;
		};
		DC89C41024460F95006900B9 /* Frameworks */ = {
			isa = PBXFrameworksBuildPhase;
			buildActionMask = 2147483647;
			files = (
				DC13940E2469E25C00EE1157 /* ComposableArchitecture in Frameworks */,
			);
			runOnlyForDeploymentPostprocessing = 0;
		};
		DC89C42624460F96006900B9 /* Frameworks */ = {
			isa = PBXFrameworksBuildPhase;
			buildActionMask = 2147483647;
			files = (
			);
			runOnlyForDeploymentPostprocessing = 0;
		};
/* End PBXFrameworksBuildPhase section */

/* Begin PBXGroup section */
		4142542C2469CA160037D818 /* UIKitCaseStudiesiOS12 */ = {
			isa = PBXGroup;
			children = (
				4142542D2469CA160037D818 /* AppDelegate.swift */,
				41412FD024855B0300363E37 /* RootViewController.swift */,
				414254332469CA160037D818 /* Main.storyboard */,
				414254362469CA180037D818 /* Assets.xcassets */,
				414254382469CA180037D818 /* LaunchScreen.storyboard */,
				4142543B2469CA180037D818 /* Info.plist */,
				410F88EC247C618B002FED62 /* CounterViewController.swift */,
				41147DFA24854770002906F5 /* ListOfStates.swift */,
			);
			path = UIKitCaseStudiesiOS12;
			sourceTree = "<group>";
		};
		CA6AC25F2451131C00C71CB3 /* 04-HigherOrderReducers-ResuableOfflineDownloads */ = {
			isa = PBXGroup;
			children = (
				CA6AC2632451135C00C71CB3 /* DownloadClient.swift */,
				CA6AC2622451135C00C71CB3 /* DownloadComponent.swift */,
				CA6AC2602451135C00C71CB3 /* ReusableComponents-Download.swift */,
			);
			path = "04-HigherOrderReducers-ResuableOfflineDownloads";
			sourceTree = "<group>";
		};
		DC25DC622450F2D100082E81 /* Internal */ = {
			isa = PBXGroup;
			children = (
				DC25DC632450F2DF00082E81 /* ActivityIndicatorViewController.swift */,
				DC25DC5E2450F13200082E81 /* IfLetStoreController.swift */,
				DC4C6ED72450E4570066A05D /* UIViewRepresented.swift */,
			);
			path = Internal;
			sourceTree = "<group>";
		};
		DC4C6EA82450DD380066A05D /* UIKitCaseStudies */ = {
			isa = PBXGroup;
			children = (
				DC4C6EAB2450DD380066A05D /* SceneDelegate.swift */,
				DC4C6EAD2450DD380066A05D /* RootViewController.swift */,
				DC4C6ED52450E1050066A05D /* CounterViewController.swift */,
				DC630FD92451016B00BAECBA /* ListsOfState.swift */,
				DC4C6ED92450E6050066A05D /* NavigateAndLoad.swift */,
				DC25DC602450F2B000082E81 /* LoadThenNavigate.swift */,
				DC25DC622450F2D100082E81 /* Internal */,
				DC4C6EAF2450DD380066A05D /* Assets.xcassets */,
				DC4C6EB42450DD380066A05D /* LaunchScreen.storyboard */,
				DC4C6EB72450DD380066A05D /* Info.plist */,
				DC4C6EB12450DD380066A05D /* Preview Content */,
			);
			path = UIKitCaseStudies;
			sourceTree = "<group>";
		};
		DC4C6EB12450DD380066A05D /* Preview Content */ = {
			isa = PBXGroup;
			children = (
				DC4C6EB22450DD380066A05D /* Preview Assets.xcassets */,
			);
			path = "Preview Content";
			sourceTree = "<group>";
		};
		DC4C6EBF2450DD390066A05D /* UIKitCaseStudiesTests */ = {
			isa = PBXGroup;
			children = (
				DC4C6EC02450DD390066A05D /* UIKitCaseStudiesTests.swift */,
				DC4C6EC22450DD390066A05D /* Info.plist */,
			);
			path = UIKitCaseStudiesTests;
			sourceTree = "<group>";
		};
		DC89C40A24460F95006900B9 = {
			isa = PBXGroup;
			children = (
				DC89C43824460FC7006900B9 /* swift-composable-architecture */,
				DC89C43924460FFF006900B9 /* README.md */,
				DC89C41524460F95006900B9 /* SwiftUICaseStudies */,
				DC89C42C24460F96006900B9 /* SwiftUICaseStudiesTests */,
				DC4C6EA82450DD380066A05D /* UIKitCaseStudies */,
				DC4C6EBF2450DD390066A05D /* UIKitCaseStudiesTests */,
				4142542C2469CA160037D818 /* UIKitCaseStudiesiOS12 */,
				DC89C41424460F95006900B9 /* Products */,
				DC89C43A2446106D006900B9 /* Frameworks */,
			);
			indentWidth = 2;
			sourceTree = "<group>";
		};
		DC89C41424460F95006900B9 /* Products */ = {
			isa = PBXGroup;
			children = (
				DC89C41324460F95006900B9 /* SwiftUICaseStudies.app */,
				DC89C42924460F96006900B9 /* SwiftUICaseStudiesTests.xctest */,
				DC4C6EA72450DD380066A05D /* UIKitCaseStudies.app */,
				DC4C6EBC2450DD390066A05D /* UIKitCaseStudiesTests.xctest */,
				4142542B2469CA160037D818 /* UIKitCaseStudiesiOS12.app */,
			);
			name = Products;
			sourceTree = "<group>";
		};
		DC89C41524460F95006900B9 /* SwiftUICaseStudies */ = {
			isa = PBXGroup;
			children = (
				DC89C42424460F96006900B9 /* Info.plist */,
				DC89C41A24460F95006900B9 /* 00-RootView.swift */,
				CAE962FC24A7F7BE00EFC025 /* 01-GettingStarted-AlertsAndActionSheets.swift */,
				DC88D8A5245341EC0077F427 /* 01-GettingStarted-Animations.swift */,
				CA25E5D124463AD700DA666A /* 01-GettingStarted-Bindings-Basics.swift */,
				DCC68EE02447C4630037F998 /* 01-GettingStarted-Composition-TwoCounters.swift */,
				DC89C4432446111B006900B9 /* 01-GettingStarted-Counter.swift */,
				DCC68EDC2447A5B00037F998 /* 01-GettingStarted-OptionalState.swift */,
				CA7BC8ED245CCFE4001FB69F /* 01-GettingStarted-SharedState.swift */,
				CAA9ADC12446587C0003A984 /* 02-Effects-Basics.swift */,
				CAA9ADC524465C810003A984 /* 02-Effects-Cancellation.swift */,
				CAA9ADC92446605B0003A984 /* 02-Effects-LongLiving.swift */,
				DC89C45424465C44006900B9 /* 02-Effects-Timers.swift */,
				CA410EDF247A15FE00E41798 /* 02-Effects-WebSocket.swift */,
				CA27C0B6245780CE00CB1E59 /* 03-Effects-SystemEnvironment.swift */,
				DC89C45024462DE7006900B9 /* 03-Navigation-Lists-LoadThenNavigate.swift */,
				DC89C45224465451006900B9 /* 03-Navigation-Lists-NavigateAndLoad.swift */,
				DC89C448244618D5006900B9 /* 03-Navigation-LoadThenNavigate.swift */,
				DC89C44C244621A5006900B9 /* 03-Navigation-NavigateAndLoad.swift */,
				DC072321244663B1003A8B65 /* 03-Navigation-Sheet-LoadThenPresent.swift */,
				DCC68EAA244666AF0037F998 /* 03-Navigation-Sheet-PresentAndLoad.swift */,
				DCAC2A4E2452352E0094DEF5 /* 04-HigherOrderReducers-ElmLikeSubscriptions.swift */,
				DCE63B70245CC0B90080A23D /* 04-HigherOrderReducers-Recursion.swift */,
				DCC68EE22447C8540037F998 /* 04-HigherOrderReducers-ReusableFavoriting.swift */,
				DC2E370C24573ACB00B94699 /* 04-HigherOrderReducers-StrictReducers.swift */,
				DC89C41824460F95006900B9 /* SceneDelegate.swift */,
				DC89C41C24460F96006900B9 /* Assets.xcassets */,
				CA6AC25F2451131C00C71CB3 /* 04-HigherOrderReducers-ResuableOfflineDownloads */,
				DC89C44524461416006900B9 /* Internal */,
			);
			path = SwiftUICaseStudies;
			sourceTree = "<group>";
		};
		DC89C42C24460F96006900B9 /* SwiftUICaseStudiesTests */ = {
			isa = PBXGroup;
			children = (
				CA50BE5F24A8F46500FE7DBA /* 01-GettingStarted-AlertsAndActionSheetsTests.swift */,
				CA34170724A4E89500FAF950 /* 01-GettingStarted-AnimationsTests.swift */,
				CAA9ADC324465AB00003A984 /* 02-Effects-BasicsTests.swift */,
				CAA9ADC724465D950003A984 /* 02-Effects-CancellationTests.swift */,
				CAA9ADCB2446615B0003A984 /* 02-Effects-LongLivingTests.swift */,
				DC07231624465D1E003A8B65 /* 02-Effects-TimersTests.swift */,
				CA410EE1247C73B400E41798 /* 02-Effects-WebSocketTests.swift */,
				DC634B242448D15B00DAA016 /* 04-HigherOrderReducers-ReusableFavoritingTests.swift */,
				CA0C51FA245389CC00A04EAB /* 04-HigherOrderReducers-ReusableOfflineDownloadsTests.swift */,
			);
			path = SwiftUICaseStudiesTests;
			sourceTree = "<group>";
		};
		DC89C43A2446106D006900B9 /* Frameworks */ = {
			isa = PBXGroup;
			children = (
			);
			name = Frameworks;
			sourceTree = "<group>";
		};
		DC89C44524461416006900B9 /* Internal */ = {
			isa = PBXGroup;
			children = (
				DC89C44624461431006900B9 /* ActivityIndicator.swift */,
				CA6AC2612451135C00C71CB3 /* CircularProgressView.swift */,
				DCC68EDE2447BC810037F998 /* TemplateText.swift */,
				DC9EB4162450CBD2005F413B /* UIViewRepresented.swift */,
			);
			path = Internal;
			sourceTree = "<group>";
		};
/* End PBXGroup section */

/* Begin PBXNativeTarget section */
		4142542A2469CA160037D818 /* UIKitCaseStudiesiOS12 */ = {
			isa = PBXNativeTarget;
			buildConfigurationList = 4142543C2469CA180037D818 /* Build configuration list for PBXNativeTarget "UIKitCaseStudiesiOS12" */;
			buildPhases = (
				414254272469CA160037D818 /* Sources */,
				414254282469CA160037D818 /* Frameworks */,
				414254292469CA160037D818 /* Resources */,
				414254422469EE9C0037D818 /* Embed Frameworks */,
			);
			buildRules = (
			);
			dependencies = (
			);
			name = UIKitCaseStudiesiOS12;
			packageProductDependencies = (
				410F88EE247C65CB002FED62 /* ComposableArchitecture */,
			);
			productName = UIKitCaseStudiesiOS12;
			productReference = 4142542B2469CA160037D818 /* UIKitCaseStudiesiOS12.app */;
			productType = "com.apple.product-type.application";
		};
		DC4C6EA62450DD380066A05D /* UIKitCaseStudies */ = {
			isa = PBXNativeTarget;
			buildConfigurationList = DC4C6EC32450DD390066A05D /* Build configuration list for PBXNativeTarget "UIKitCaseStudies" */;
			buildPhases = (
				DC4C6EA32450DD380066A05D /* Sources */,
				DC4C6EA42450DD380066A05D /* Frameworks */,
				DC4C6EA52450DD380066A05D /* Resources */,
				DC4C6ECD2450E0B30066A05D /* Embed Frameworks */,
			);
			buildRules = (
			);
			dependencies = (
			);
			name = UIKitCaseStudies;
			packageProductDependencies = (
				DC13940F2469E27300EE1157 /* ComposableArchitecture */,
			);
			productName = UIKitCaseStudies;
			productReference = DC4C6EA72450DD380066A05D /* UIKitCaseStudies.app */;
			productType = "com.apple.product-type.application";
		};
		DC4C6EBB2450DD390066A05D /* UIKitCaseStudiesTests */ = {
			isa = PBXNativeTarget;
			buildConfigurationList = DC4C6EC62450DD390066A05D /* Build configuration list for PBXNativeTarget "UIKitCaseStudiesTests" */;
			buildPhases = (
				DC4C6EB82450DD390066A05D /* Sources */,
				DC4C6EB92450DD390066A05D /* Frameworks */,
				DC4C6EBA2450DD390066A05D /* Resources */,
				DC4C6ED32450E0BA0066A05D /* Embed Frameworks */,
			);
			buildRules = (
			);
			dependencies = (
				DC4C6EBE2450DD390066A05D /* PBXTargetDependency */,
			);
			name = UIKitCaseStudiesTests;
			packageProductDependencies = (
			);
			productName = UIKitCaseStudiesTests;
			productReference = DC4C6EBC2450DD390066A05D /* UIKitCaseStudiesTests.xctest */;
			productType = "com.apple.product-type.bundle.unit-test";
		};
		DC89C41224460F95006900B9 /* SwiftUICaseStudies */ = {
			isa = PBXNativeTarget;
			buildConfigurationList = DC89C43224460F96006900B9 /* Build configuration list for PBXNativeTarget "SwiftUICaseStudies" */;
			buildPhases = (
				DC89C40F24460F95006900B9 /* Sources */,
				DC89C41024460F95006900B9 /* Frameworks */,
				DC89C41124460F95006900B9 /* Resources */,
				DC89C43D2446106D006900B9 /* Embed Frameworks */,
			);
			buildRules = (
			);
			dependencies = (
			);
			name = SwiftUICaseStudies;
			packageProductDependencies = (
				DC13940D2469E25C00EE1157 /* ComposableArchitecture */,
			);
			productName = CaseStudies;
			productReference = DC89C41324460F95006900B9 /* SwiftUICaseStudies.app */;
			productType = "com.apple.product-type.application";
		};
		DC89C42824460F96006900B9 /* SwiftUICaseStudiesTests */ = {
			isa = PBXNativeTarget;
			buildConfigurationList = DC89C43524460F96006900B9 /* Build configuration list for PBXNativeTarget "SwiftUICaseStudiesTests" */;
			buildPhases = (
				DC89C42524460F96006900B9 /* Sources */,
				DC89C42624460F96006900B9 /* Frameworks */,
				DC89C42724460F96006900B9 /* Resources */,
				DC89C44124461077006900B9 /* Embed Frameworks */,
			);
			buildRules = (
			);
			dependencies = (
				DC89C42B24460F96006900B9 /* PBXTargetDependency */,
			);
			name = SwiftUICaseStudiesTests;
			packageProductDependencies = (
			);
			productName = CaseStudiesTests;
			productReference = DC89C42924460F96006900B9 /* SwiftUICaseStudiesTests.xctest */;
			productType = "com.apple.product-type.bundle.unit-test";
		};
/* End PBXNativeTarget section */

/* Begin PBXProject section */
		DC89C40B24460F95006900B9 /* Project object */ = {
			isa = PBXProject;
			attributes = {
				LastSwiftUpdateCheck = 1140;
				LastUpgradeCheck = 1200;
				ORGANIZATIONNAME = "Point-Free";
				TargetAttributes = {
					4142542A2469CA160037D818 = {
						CreatedOnToolsVersion = 11.4.1;
					};
					DC4C6EA62450DD380066A05D = {
						CreatedOnToolsVersion = 11.4.1;
					};
					DC4C6EBB2450DD390066A05D = {
						CreatedOnToolsVersion = 11.4.1;
						TestTargetID = DC4C6EA62450DD380066A05D;
					};
					DC89C41224460F95006900B9 = {
						CreatedOnToolsVersion = 11.4;
					};
					DC89C42824460F96006900B9 = {
						CreatedOnToolsVersion = 11.4;
						TestTargetID = DC89C41224460F95006900B9;
					};
				};
			};
			buildConfigurationList = DC89C40E24460F95006900B9 /* Build configuration list for PBXProject "CaseStudies" */;
			compatibilityVersion = "Xcode 9.3";
			developmentRegion = en;
			hasScannedForEncodings = 0;
			knownRegions = (
				en,
				Base,
			);
			mainGroup = DC89C40A24460F95006900B9;
			packageReferences = (
			);
			productRefGroup = DC89C41424460F95006900B9 /* Products */;
			projectDirPath = "";
			projectRoot = "";
			targets = (
				DC89C41224460F95006900B9 /* SwiftUICaseStudies */,
				DC89C42824460F96006900B9 /* SwiftUICaseStudiesTests */,
				DC4C6EA62450DD380066A05D /* UIKitCaseStudies */,
				DC4C6EBB2450DD390066A05D /* UIKitCaseStudiesTests */,
				4142542A2469CA160037D818 /* UIKitCaseStudiesiOS12 */,
			);
		};
/* End PBXProject section */

/* Begin PBXResourcesBuildPhase section */
		414254292469CA160037D818 /* Resources */ = {
			isa = PBXResourcesBuildPhase;
			buildActionMask = 2147483647;
			files = (
				4142543A2469CA180037D818 /* LaunchScreen.storyboard in Resources */,
				414254372469CA180037D818 /* Assets.xcassets in Resources */,
				414254352469CA160037D818 /* Main.storyboard in Resources */,
			);
			runOnlyForDeploymentPostprocessing = 0;
		};
		DC4C6EA52450DD380066A05D /* Resources */ = {
			isa = PBXResourcesBuildPhase;
			buildActionMask = 2147483647;
			files = (
				DC4C6EB62450DD380066A05D /* LaunchScreen.storyboard in Resources */,
				DC4C6EB32450DD380066A05D /* Preview Assets.xcassets in Resources */,
				DC4C6EB02450DD380066A05D /* Assets.xcassets in Resources */,
			);
			runOnlyForDeploymentPostprocessing = 0;
		};
		DC4C6EBA2450DD390066A05D /* Resources */ = {
			isa = PBXResourcesBuildPhase;
			buildActionMask = 2147483647;
			files = (
			);
			runOnlyForDeploymentPostprocessing = 0;
		};
		DC89C41124460F95006900B9 /* Resources */ = {
			isa = PBXResourcesBuildPhase;
			buildActionMask = 2147483647;
			files = (
				DC89C41D24460F96006900B9 /* Assets.xcassets in Resources */,
			);
			runOnlyForDeploymentPostprocessing = 0;
		};
		DC89C42724460F96006900B9 /* Resources */ = {
			isa = PBXResourcesBuildPhase;
			buildActionMask = 2147483647;
			files = (
			);
			runOnlyForDeploymentPostprocessing = 0;
		};
/* End PBXResourcesBuildPhase section */

/* Begin PBXSourcesBuildPhase section */
		414254272469CA160037D818 /* Sources */ = {
			isa = PBXSourcesBuildPhase;
			buildActionMask = 2147483647;
			files = (
				410F88ED247C618B002FED62 /* CounterViewController.swift in Sources */,
				41147DFB24854770002906F5 /* ListOfStates.swift in Sources */,
				41412FD124855B0300363E37 /* RootViewController.swift in Sources */,
				4142542E2469CA160037D818 /* AppDelegate.swift in Sources */,
			);
			runOnlyForDeploymentPostprocessing = 0;
		};
		DC4C6EA32450DD380066A05D /* Sources */ = {
			isa = PBXSourcesBuildPhase;
			buildActionMask = 2147483647;
			files = (
				DC4C6ED82450E4570066A05D /* UIViewRepresented.swift in Sources */,
				DC25DC642450F2DF00082E81 /* ActivityIndicatorViewController.swift in Sources */,
				DC4C6ED62450E1050066A05D /* CounterViewController.swift in Sources */,
				DC4C6EDA2450E6050066A05D /* NavigateAndLoad.swift in Sources */,
				DC4C6EAC2450DD380066A05D /* SceneDelegate.swift in Sources */,
				DC25DC612450F2B000082E81 /* LoadThenNavigate.swift in Sources */,
				DC25DC5F2450F13200082E81 /* IfLetStoreController.swift in Sources */,
				DC4C6EAE2450DD380066A05D /* RootViewController.swift in Sources */,
				DC630FDA2451016B00BAECBA /* ListsOfState.swift in Sources */,
			);
			runOnlyForDeploymentPostprocessing = 0;
		};
		DC4C6EB82450DD390066A05D /* Sources */ = {
			isa = PBXSourcesBuildPhase;
			buildActionMask = 2147483647;
			files = (
				DC4C6EC12450DD390066A05D /* UIKitCaseStudiesTests.swift in Sources */,
			);
			runOnlyForDeploymentPostprocessing = 0;
		};
		DC89C40F24460F95006900B9 /* Sources */ = {
			isa = PBXSourcesBuildPhase;
			buildActionMask = 2147483647;
			files = (
				DC89C449244618D5006900B9 /* 03-Navigation-LoadThenNavigate.swift in Sources */,
				DCC68EE12447C4630037F998 /* 01-GettingStarted-Composition-TwoCounters.swift in Sources */,
				DC072322244663B1003A8B65 /* 03-Navigation-Sheet-LoadThenPresent.swift in Sources */,
				DC89C45324465452006900B9 /* 03-Navigation-Lists-NavigateAndLoad.swift in Sources */,
				DCC68EE32447C8540037F998 /* 04-HigherOrderReducers-ReusableFavoriting.swift in Sources */,
				DCC68EDF2447BC810037F998 /* TemplateText.swift in Sources */,
				DCAC2A4F2452352E0094DEF5 /* 04-HigherOrderReducers-ElmLikeSubscriptions.swift in Sources */,
				CA6AC2672451135C00C71CB3 /* DownloadClient.swift in Sources */,
				DC89C44724461431006900B9 /* ActivityIndicator.swift in Sources */,
				CAA9ADC624465C810003A984 /* 02-Effects-Cancellation.swift in Sources */,
				DC2E370D24573ACB00B94699 /* 04-HigherOrderReducers-StrictReducers.swift in Sources */,
				DC9EB4172450CBD2005F413B /* UIViewRepresented.swift in Sources */,
				DC89C41924460F95006900B9 /* SceneDelegate.swift in Sources */,
				CA6AC2652451135C00C71CB3 /* CircularProgressView.swift in Sources */,
				CA6AC2642451135C00C71CB3 /* ReusableComponents-Download.swift in Sources */,
				CA6AC2662451135C00C71CB3 /* DownloadComponent.swift in Sources */,
				CAA9ADC22446587C0003A984 /* 02-Effects-Basics.swift in Sources */,
				DC89C41B24460F95006900B9 /* 00-RootView.swift in Sources */,
				DCC68EDD2447A5B00037F998 /* 01-GettingStarted-OptionalState.swift in Sources */,
				DCC68EAB244666AF0037F998 /* 03-Navigation-Sheet-PresentAndLoad.swift in Sources */,
				CAE962FD24A7F7BE00EFC025 /* 01-GettingStarted-AlertsAndActionSheets.swift in Sources */,
				CA25E5D224463AD700DA666A /* 01-GettingStarted-Bindings-Basics.swift in Sources */,
				DC88D8A6245341EC0077F427 /* 01-GettingStarted-Animations.swift in Sources */,
				DC89C44D244621A5006900B9 /* 03-Navigation-NavigateAndLoad.swift in Sources */,
				DC89C4442446111B006900B9 /* 01-GettingStarted-Counter.swift in Sources */,
				DCE63B71245CC0B90080A23D /* 04-HigherOrderReducers-Recursion.swift in Sources */,
				CA27C0B7245780CE00CB1E59 /* 03-Effects-SystemEnvironment.swift in Sources */,
				CAA9ADCA2446605B0003A984 /* 02-Effects-LongLiving.swift in Sources */,
				DC89C45124462DE7006900B9 /* 03-Navigation-Lists-LoadThenNavigate.swift in Sources */,
				DC89C45524465C44006900B9 /* 02-Effects-Timers.swift in Sources */,
				CA410EE0247A15FE00E41798 /* 02-Effects-WebSocket.swift in Sources */,
				CA7BC8EE245CCFE4001FB69F /* 01-GettingStarted-SharedState.swift in Sources */,
			);
			runOnlyForDeploymentPostprocessing = 0;
		};
		DC89C42524460F96006900B9 /* Sources */ = {
			isa = PBXSourcesBuildPhase;
			buildActionMask = 2147483647;
			files = (
				CA0C51FB245389CC00A04EAB /* 04-HigherOrderReducers-ReusableOfflineDownloadsTests.swift in Sources */,
				DC634B252448D15B00DAA016 /* 04-HigherOrderReducers-ReusableFavoritingTests.swift in Sources */,
				CAA9ADC824465D950003A984 /* 02-Effects-CancellationTests.swift in Sources */,
				CA410EE2247C73B400E41798 /* 02-Effects-WebSocketTests.swift in Sources */,
				CA34170824A4E89500FAF950 /* 01-GettingStarted-AnimationsTests.swift in Sources */,
				DC07231724465D1E003A8B65 /* 02-Effects-TimersTests.swift in Sources */,
				CA50BE6024A8F46500FE7DBA /* 01-GettingStarted-AlertsAndActionSheetsTests.swift in Sources */,
				CAA9ADC424465AB00003A984 /* 02-Effects-BasicsTests.swift in Sources */,
				CAA9ADCC2446615B0003A984 /* 02-Effects-LongLivingTests.swift in Sources */,
			);
			runOnlyForDeploymentPostprocessing = 0;
		};
/* End PBXSourcesBuildPhase section */

/* Begin PBXTargetDependency section */
		DC4C6EBE2450DD390066A05D /* PBXTargetDependency */ = {
			isa = PBXTargetDependency;
			target = DC4C6EA62450DD380066A05D /* UIKitCaseStudies */;
			targetProxy = DC4C6EBD2450DD390066A05D /* PBXContainerItemProxy */;
		};
		DC89C42B24460F96006900B9 /* PBXTargetDependency */ = {
			isa = PBXTargetDependency;
			target = DC89C41224460F95006900B9 /* SwiftUICaseStudies */;
			targetProxy = DC89C42A24460F96006900B9 /* PBXContainerItemProxy */;
		};
/* End PBXTargetDependency section */

/* Begin PBXVariantGroup section */
		414254332469CA160037D818 /* Main.storyboard */ = {
			isa = PBXVariantGroup;
			children = (
				414254342469CA160037D818 /* Base */,
			);
			name = Main.storyboard;
			sourceTree = "<group>";
		};
		414254382469CA180037D818 /* LaunchScreen.storyboard */ = {
			isa = PBXVariantGroup;
			children = (
				414254392469CA180037D818 /* Base */,
			);
			name = LaunchScreen.storyboard;
			sourceTree = "<group>";
		};
		DC4C6EB42450DD380066A05D /* LaunchScreen.storyboard */ = {
			isa = PBXVariantGroup;
			children = (
				DC4C6EB52450DD380066A05D /* Base */,
			);
			name = LaunchScreen.storyboard;
			sourceTree = "<group>";
		};
/* End PBXVariantGroup section */

/* Begin XCBuildConfiguration section */
		4142543D2469CA180037D818 /* Debug */ = {
			isa = XCBuildConfiguration;
			buildSettings = {
				ASSETCATALOG_COMPILER_APPICON_NAME = AppIcon;
				CODE_SIGN_STYLE = Automatic;
				DEVELOPMENT_TEAM = MLDJM8453C;
				INFOPLIST_FILE = UIKitCaseStudiesiOS12/Info.plist;
				IPHONEOS_DEPLOYMENT_TARGET = 12.4;
				LD_RUNPATH_SEARCH_PATHS = (
					"$(inherited)",
					"@executable_path/Frameworks",
				);
				PRODUCT_BUNDLE_IDENTIFIER = com.bioche.UIKitCaseStudiesiOS12;
				PRODUCT_NAME = "$(TARGET_NAME)";
				SWIFT_VERSION = 5.0;
				TARGETED_DEVICE_FAMILY = "1,2";
			};
			name = Debug;
		};
		4142543E2469CA180037D818 /* Release */ = {
			isa = XCBuildConfiguration;
			buildSettings = {
				ASSETCATALOG_COMPILER_APPICON_NAME = AppIcon;
				CODE_SIGN_STYLE = Automatic;
				DEVELOPMENT_TEAM = MLDJM8453C;
				INFOPLIST_FILE = UIKitCaseStudiesiOS12/Info.plist;
				IPHONEOS_DEPLOYMENT_TARGET = 12.4;
				LD_RUNPATH_SEARCH_PATHS = (
					"$(inherited)",
					"@executable_path/Frameworks",
				);
				PRODUCT_BUNDLE_IDENTIFIER = com.bioche.UIKitCaseStudiesiOS12;
				PRODUCT_NAME = "$(TARGET_NAME)";
				SWIFT_VERSION = 5.0;
				TARGETED_DEVICE_FAMILY = "1,2";
			};
			name = Release;
		};
		DC4C6EC42450DD390066A05D /* Debug */ = {
			isa = XCBuildConfiguration;
			buildSettings = {
				ASSETCATALOG_COMPILER_APPICON_NAME = AppIcon;
				CODE_SIGN_STYLE = Automatic;
				DEVELOPMENT_ASSET_PATHS = "\"UIKitCaseStudies/Preview Content\"";
				ENABLE_PREVIEWS = YES;
				INFOPLIST_FILE = UIKitCaseStudies/Info.plist;
				IPHONEOS_DEPLOYMENT_TARGET = 13.4;
				LD_RUNPATH_SEARCH_PATHS = (
					"$(inherited)",
					"@executable_path/Frameworks",
				);
				PRODUCT_BUNDLE_IDENTIFIER = co.pointfree.UIKitCaseStudies;
				PRODUCT_NAME = "$(TARGET_NAME)";
				SWIFT_VERSION = 5.0;
				TARGETED_DEVICE_FAMILY = "1,2";
			};
			name = Debug;
		};
		DC4C6EC52450DD390066A05D /* Release */ = {
			isa = XCBuildConfiguration;
			buildSettings = {
				ASSETCATALOG_COMPILER_APPICON_NAME = AppIcon;
				CODE_SIGN_STYLE = Automatic;
				DEVELOPMENT_ASSET_PATHS = "\"UIKitCaseStudies/Preview Content\"";
				ENABLE_PREVIEWS = YES;
				INFOPLIST_FILE = UIKitCaseStudies/Info.plist;
				IPHONEOS_DEPLOYMENT_TARGET = 13.4;
				LD_RUNPATH_SEARCH_PATHS = (
					"$(inherited)",
					"@executable_path/Frameworks",
				);
				PRODUCT_BUNDLE_IDENTIFIER = co.pointfree.UIKitCaseStudies;
				PRODUCT_NAME = "$(TARGET_NAME)";
				SWIFT_VERSION = 5.0;
				TARGETED_DEVICE_FAMILY = "1,2";
			};
			name = Release;
		};
		DC4C6EC72450DD390066A05D /* Debug */ = {
			isa = XCBuildConfiguration;
			buildSettings = {
				ALWAYS_EMBED_SWIFT_STANDARD_LIBRARIES = YES;
				BUNDLE_LOADER = "$(TEST_HOST)";
				CODE_SIGN_STYLE = Automatic;
				INFOPLIST_FILE = UIKitCaseStudiesTests/Info.plist;
				LD_RUNPATH_SEARCH_PATHS = (
					"$(inherited)",
					"@executable_path/Frameworks",
					"@loader_path/Frameworks",
				);
				PRODUCT_BUNDLE_IDENTIFIER = co.pointfree.UIKitCaseStudiesTests;
				PRODUCT_NAME = "$(TARGET_NAME)";
				SWIFT_VERSION = 5.0;
				TARGETED_DEVICE_FAMILY = "1,2";
				TEST_HOST = "$(BUILT_PRODUCTS_DIR)/UIKitCaseStudies.app/UIKitCaseStudies";
			};
			name = Debug;
		};
		DC4C6EC82450DD390066A05D /* Release */ = {
			isa = XCBuildConfiguration;
			buildSettings = {
				ALWAYS_EMBED_SWIFT_STANDARD_LIBRARIES = YES;
				BUNDLE_LOADER = "$(TEST_HOST)";
				CODE_SIGN_STYLE = Automatic;
				INFOPLIST_FILE = UIKitCaseStudiesTests/Info.plist;
				LD_RUNPATH_SEARCH_PATHS = (
					"$(inherited)",
					"@executable_path/Frameworks",
					"@loader_path/Frameworks",
				);
				PRODUCT_BUNDLE_IDENTIFIER = co.pointfree.UIKitCaseStudiesTests;
				PRODUCT_NAME = "$(TARGET_NAME)";
				SWIFT_VERSION = 5.0;
				TARGETED_DEVICE_FAMILY = "1,2";
				TEST_HOST = "$(BUILT_PRODUCTS_DIR)/UIKitCaseStudies.app/UIKitCaseStudies";
			};
			name = Release;
		};
		DC89C43024460F96006900B9 /* Debug */ = {
			isa = XCBuildConfiguration;
			buildSettings = {
				ALWAYS_SEARCH_USER_PATHS = NO;
				CLANG_ANALYZER_NONNULL = YES;
				CLANG_ANALYZER_NUMBER_OBJECT_CONVERSION = YES_AGGRESSIVE;
				CLANG_CXX_LANGUAGE_STANDARD = "gnu++14";
				CLANG_CXX_LIBRARY = "libc++";
				CLANG_ENABLE_MODULES = YES;
				CLANG_ENABLE_OBJC_ARC = YES;
				CLANG_ENABLE_OBJC_WEAK = YES;
				CLANG_WARN_BLOCK_CAPTURE_AUTORELEASING = YES;
				CLANG_WARN_BOOL_CONVERSION = YES;
				CLANG_WARN_COMMA = YES;
				CLANG_WARN_CONSTANT_CONVERSION = YES;
				CLANG_WARN_DEPRECATED_OBJC_IMPLEMENTATIONS = YES;
				CLANG_WARN_DIRECT_OBJC_ISA_USAGE = YES_ERROR;
				CLANG_WARN_DOCUMENTATION_COMMENTS = YES;
				CLANG_WARN_EMPTY_BODY = YES;
				CLANG_WARN_ENUM_CONVERSION = YES;
				CLANG_WARN_INFINITE_RECURSION = YES;
				CLANG_WARN_INT_CONVERSION = YES;
				CLANG_WARN_NON_LITERAL_NULL_CONVERSION = YES;
				CLANG_WARN_OBJC_IMPLICIT_RETAIN_SELF = YES;
				CLANG_WARN_OBJC_LITERAL_CONVERSION = YES;
				CLANG_WARN_OBJC_ROOT_CLASS = YES_ERROR;
				CLANG_WARN_RANGE_LOOP_ANALYSIS = YES;
				CLANG_WARN_STRICT_PROTOTYPES = YES;
				CLANG_WARN_SUSPICIOUS_MOVE = YES;
				CLANG_WARN_UNGUARDED_AVAILABILITY = YES_AGGRESSIVE;
				CLANG_WARN_UNREACHABLE_CODE = YES;
				CLANG_WARN__DUPLICATE_METHOD_MATCH = YES;
				COPY_PHASE_STRIP = NO;
				DEBUG_INFORMATION_FORMAT = dwarf;
				ENABLE_STRICT_OBJC_MSGSEND = YES;
				ENABLE_TESTABILITY = YES;
				GCC_C_LANGUAGE_STANDARD = gnu11;
				GCC_DYNAMIC_NO_PIC = NO;
				GCC_NO_COMMON_BLOCKS = YES;
				GCC_OPTIMIZATION_LEVEL = 0;
				GCC_PREPROCESSOR_DEFINITIONS = (
					"DEBUG=1",
					"$(inherited)",
				);
				GCC_WARN_64_TO_32_BIT_CONVERSION = YES;
				GCC_WARN_ABOUT_RETURN_TYPE = YES_ERROR;
				GCC_WARN_UNDECLARED_SELECTOR = YES;
				GCC_WARN_UNINITIALIZED_AUTOS = YES_AGGRESSIVE;
				GCC_WARN_UNUSED_FUNCTION = YES;
				GCC_WARN_UNUSED_VARIABLE = YES;
				MTL_ENABLE_DEBUG_INFO = INCLUDE_SOURCE;
				MTL_FAST_MATH = YES;
				ONLY_ACTIVE_ARCH = YES;
				SDKROOT = iphoneos;
				SWIFT_ACTIVE_COMPILATION_CONDITIONS = DEBUG;
				SWIFT_OPTIMIZATION_LEVEL = "-Onone";
			};
			name = Debug;
		};
		DC89C43124460F96006900B9 /* Release */ = {
			isa = XCBuildConfiguration;
			buildSettings = {
				ALWAYS_SEARCH_USER_PATHS = NO;
				CLANG_ANALYZER_NONNULL = YES;
				CLANG_ANALYZER_NUMBER_OBJECT_CONVERSION = YES_AGGRESSIVE;
				CLANG_CXX_LANGUAGE_STANDARD = "gnu++14";
				CLANG_CXX_LIBRARY = "libc++";
				CLANG_ENABLE_MODULES = YES;
				CLANG_ENABLE_OBJC_ARC = YES;
				CLANG_ENABLE_OBJC_WEAK = YES;
				CLANG_WARN_BLOCK_CAPTURE_AUTORELEASING = YES;
				CLANG_WARN_BOOL_CONVERSION = YES;
				CLANG_WARN_COMMA = YES;
				CLANG_WARN_CONSTANT_CONVERSION = YES;
				CLANG_WARN_DEPRECATED_OBJC_IMPLEMENTATIONS = YES;
				CLANG_WARN_DIRECT_OBJC_ISA_USAGE = YES_ERROR;
				CLANG_WARN_DOCUMENTATION_COMMENTS = YES;
				CLANG_WARN_EMPTY_BODY = YES;
				CLANG_WARN_ENUM_CONVERSION = YES;
				CLANG_WARN_INFINITE_RECURSION = YES;
				CLANG_WARN_INT_CONVERSION = YES;
				CLANG_WARN_NON_LITERAL_NULL_CONVERSION = YES;
				CLANG_WARN_OBJC_IMPLICIT_RETAIN_SELF = YES;
				CLANG_WARN_OBJC_LITERAL_CONVERSION = YES;
				CLANG_WARN_OBJC_ROOT_CLASS = YES_ERROR;
				CLANG_WARN_RANGE_LOOP_ANALYSIS = YES;
				CLANG_WARN_STRICT_PROTOTYPES = YES;
				CLANG_WARN_SUSPICIOUS_MOVE = YES;
				CLANG_WARN_UNGUARDED_AVAILABILITY = YES_AGGRESSIVE;
				CLANG_WARN_UNREACHABLE_CODE = YES;
				CLANG_WARN__DUPLICATE_METHOD_MATCH = YES;
				COPY_PHASE_STRIP = NO;
				DEBUG_INFORMATION_FORMAT = "dwarf-with-dsym";
				ENABLE_NS_ASSERTIONS = NO;
				ENABLE_STRICT_OBJC_MSGSEND = YES;
				GCC_C_LANGUAGE_STANDARD = gnu11;
				GCC_NO_COMMON_BLOCKS = YES;
				GCC_WARN_64_TO_32_BIT_CONVERSION = YES;
				GCC_WARN_ABOUT_RETURN_TYPE = YES_ERROR;
				GCC_WARN_UNDECLARED_SELECTOR = YES;
				GCC_WARN_UNINITIALIZED_AUTOS = YES_AGGRESSIVE;
				GCC_WARN_UNUSED_FUNCTION = YES;
				GCC_WARN_UNUSED_VARIABLE = YES;
				MTL_ENABLE_DEBUG_INFO = NO;
				MTL_FAST_MATH = YES;
				SDKROOT = iphoneos;
				SWIFT_COMPILATION_MODE = wholemodule;
				SWIFT_OPTIMIZATION_LEVEL = "-O";
				VALIDATE_PRODUCT = YES;
			};
			name = Release;
		};
		DC89C43324460F96006900B9 /* Debug */ = {
			isa = XCBuildConfiguration;
			buildSettings = {
				ASSETCATALOG_COMPILER_APPICON_NAME = AppIcon;
				CODE_SIGN_STYLE = Automatic;
				ENABLE_PREVIEWS = YES;
				INFOPLIST_FILE = SwiftUICaseStudies/Info.plist;
				LD_RUNPATH_SEARCH_PATHS = (
					"$(inherited)",
					"@executable_path/Frameworks",
				);
				PRODUCT_BUNDLE_IDENTIFIER = co.pointfree.SwiftUICaseStudies;
				PRODUCT_NAME = "$(TARGET_NAME)";
				SWIFT_VERSION = 5.0;
				TARGETED_DEVICE_FAMILY = "1,2";
			};
			name = Debug;
		};
		DC89C43424460F96006900B9 /* Release */ = {
			isa = XCBuildConfiguration;
			buildSettings = {
				ASSETCATALOG_COMPILER_APPICON_NAME = AppIcon;
				CODE_SIGN_STYLE = Automatic;
				ENABLE_PREVIEWS = YES;
				INFOPLIST_FILE = SwiftUICaseStudies/Info.plist;
				LD_RUNPATH_SEARCH_PATHS = (
					"$(inherited)",
					"@executable_path/Frameworks",
				);
				PRODUCT_BUNDLE_IDENTIFIER = co.pointfree.SwiftUICaseStudies;
				PRODUCT_NAME = "$(TARGET_NAME)";
				SWIFT_VERSION = 5.0;
				TARGETED_DEVICE_FAMILY = "1,2";
			};
			name = Release;
		};
		DC89C43624460F96006900B9 /* Debug */ = {
			isa = XCBuildConfiguration;
			buildSettings = {
				ALWAYS_EMBED_SWIFT_STANDARD_LIBRARIES = YES;
				BUNDLE_LOADER = "$(TEST_HOST)";
				CODE_SIGN_STYLE = Automatic;
				LD_RUNPATH_SEARCH_PATHS = (
					"$(inherited)",
					"@executable_path/Frameworks",
					"@loader_path/Frameworks",
				);
				PRODUCT_BUNDLE_IDENTIFIER = co.pointfree.SwiftUICaseStudiesTests;
				PRODUCT_NAME = "$(TARGET_NAME)";
				SWIFT_VERSION = 5.0;
				TARGETED_DEVICE_FAMILY = "1,2";
				TEST_HOST = "$(BUILT_PRODUCTS_DIR)/SwiftUICaseStudies.app/SwiftUICaseStudies";
			};
			name = Debug;
		};
		DC89C43724460F96006900B9 /* Release */ = {
			isa = XCBuildConfiguration;
			buildSettings = {
				ALWAYS_EMBED_SWIFT_STANDARD_LIBRARIES = YES;
				BUNDLE_LOADER = "$(TEST_HOST)";
				CODE_SIGN_STYLE = Automatic;
				LD_RUNPATH_SEARCH_PATHS = (
					"$(inherited)",
					"@executable_path/Frameworks",
					"@loader_path/Frameworks",
				);
				PRODUCT_BUNDLE_IDENTIFIER = co.pointfree.SwiftUICaseStudiesTests;
				PRODUCT_NAME = "$(TARGET_NAME)";
				SWIFT_VERSION = 5.0;
				TARGETED_DEVICE_FAMILY = "1,2";
				TEST_HOST = "$(BUILT_PRODUCTS_DIR)/SwiftUICaseStudies.app/SwiftUICaseStudies";
			};
			name = Release;
		};
/* End XCBuildConfiguration section */

/* Begin XCConfigurationList section */
		4142543C2469CA180037D818 /* Build configuration list for PBXNativeTarget "UIKitCaseStudiesiOS12" */ = {
			isa = XCConfigurationList;
			buildConfigurations = (
				4142543D2469CA180037D818 /* Debug */,
				4142543E2469CA180037D818 /* Release */,
			);
			defaultConfigurationIsVisible = 0;
			defaultConfigurationName = Release;
		};
		DC4C6EC32450DD390066A05D /* Build configuration list for PBXNativeTarget "UIKitCaseStudies" */ = {
			isa = XCConfigurationList;
			buildConfigurations = (
				DC4C6EC42450DD390066A05D /* Debug */,
				DC4C6EC52450DD390066A05D /* Release */,
			);
			defaultConfigurationIsVisible = 0;
			defaultConfigurationName = Release;
		};
		DC4C6EC62450DD390066A05D /* Build configuration list for PBXNativeTarget "UIKitCaseStudiesTests" */ = {
			isa = XCConfigurationList;
			buildConfigurations = (
				DC4C6EC72450DD390066A05D /* Debug */,
				DC4C6EC82450DD390066A05D /* Release */,
			);
			defaultConfigurationIsVisible = 0;
			defaultConfigurationName = Release;
		};
		DC89C40E24460F95006900B9 /* Build configuration list for PBXProject "CaseStudies" */ = {
			isa = XCConfigurationList;
			buildConfigurations = (
				DC89C43024460F96006900B9 /* Debug */,
				DC89C43124460F96006900B9 /* Release */,
			);
			defaultConfigurationIsVisible = 0;
			defaultConfigurationName = Release;
		};
		DC89C43224460F96006900B9 /* Build configuration list for PBXNativeTarget "SwiftUICaseStudies" */ = {
			isa = XCConfigurationList;
			buildConfigurations = (
				DC89C43324460F96006900B9 /* Debug */,
				DC89C43424460F96006900B9 /* Release */,
			);
			defaultConfigurationIsVisible = 0;
			defaultConfigurationName = Release;
		};
		DC89C43524460F96006900B9 /* Build configuration list for PBXNativeTarget "SwiftUICaseStudiesTests" */ = {
			isa = XCConfigurationList;
			buildConfigurations = (
				DC89C43624460F96006900B9 /* Debug */,
				DC89C43724460F96006900B9 /* Release */,
			);
			defaultConfigurationIsVisible = 0;
			defaultConfigurationName = Release;
		};
/* End XCConfigurationList section */

/* Begin XCSwiftPackageProductDependency section */
		410F88EE247C65CB002FED62 /* ComposableArchitecture */ = {
			isa = XCSwiftPackageProductDependency;
			productName = ComposableArchitecture;
		};
		DC13940D2469E25C00EE1157 /* ComposableArchitecture */ = {
			isa = XCSwiftPackageProductDependency;
			productName = ComposableArchitecture;
		};
		DC13940F2469E27300EE1157 /* ComposableArchitecture */ = {
			isa = XCSwiftPackageProductDependency;
			productName = ComposableArchitecture;
		};
/* End XCSwiftPackageProductDependency section */
	};
	rootObject = DC89C40B24460F95006900B9 /* Project object */;
}<|MERGE_RESOLUTION|>--- conflicted
+++ resolved
@@ -7,7 +7,6 @@
 	objects = {
 
 /* Begin PBXBuildFile section */
-<<<<<<< HEAD
 		410F88ED247C618B002FED62 /* CounterViewController.swift in Sources */ = {isa = PBXBuildFile; fileRef = 410F88EC247C618B002FED62 /* CounterViewController.swift */; };
 		410F88EF247C65CB002FED62 /* ComposableArchitecture in Frameworks */ = {isa = PBXBuildFile; productRef = 410F88EE247C65CB002FED62 /* ComposableArchitecture */; };
 		41147DFB24854770002906F5 /* ListOfStates.swift in Sources */ = {isa = PBXBuildFile; fileRef = 41147DFA24854770002906F5 /* ListOfStates.swift */; };
@@ -16,10 +15,7 @@
 		414254352469CA160037D818 /* Main.storyboard in Resources */ = {isa = PBXBuildFile; fileRef = 414254332469CA160037D818 /* Main.storyboard */; };
 		414254372469CA180037D818 /* Assets.xcassets in Resources */ = {isa = PBXBuildFile; fileRef = 414254362469CA180037D818 /* Assets.xcassets */; };
 		4142543A2469CA180037D818 /* LaunchScreen.storyboard in Resources */ = {isa = PBXBuildFile; fileRef = 414254382469CA180037D818 /* LaunchScreen.storyboard */; };
-		CA0C51FB245389CC00A04EAB /* 04-HigherOrderReducers-ResuableOfflineDownloadsTests.swift in Sources */ = {isa = PBXBuildFile; fileRef = CA0C51FA245389CC00A04EAB /* 04-HigherOrderReducers-ResuableOfflineDownloadsTests.swift */; };
-=======
 		CA0C51FB245389CC00A04EAB /* 04-HigherOrderReducers-ReusableOfflineDownloadsTests.swift in Sources */ = {isa = PBXBuildFile; fileRef = CA0C51FA245389CC00A04EAB /* 04-HigherOrderReducers-ReusableOfflineDownloadsTests.swift */; };
->>>>>>> b8c67d5d
 		CA25E5D224463AD700DA666A /* 01-GettingStarted-Bindings-Basics.swift in Sources */ = {isa = PBXBuildFile; fileRef = CA25E5D124463AD700DA666A /* 01-GettingStarted-Bindings-Basics.swift */; };
 		CA27C0B7245780CE00CB1E59 /* 03-Effects-SystemEnvironment.swift in Sources */ = {isa = PBXBuildFile; fileRef = CA27C0B6245780CE00CB1E59 /* 03-Effects-SystemEnvironment.swift */; };
 		CA34170824A4E89500FAF950 /* 01-GettingStarted-AnimationsTests.swift in Sources */ = {isa = PBXBuildFile; fileRef = CA34170724A4E89500FAF950 /* 01-GettingStarted-AnimationsTests.swift */; };
@@ -149,7 +145,6 @@
 /* End PBXCopyFilesBuildPhase section */
 
 /* Begin PBXFileReference section */
-<<<<<<< HEAD
 		410F88EC247C618B002FED62 /* CounterViewController.swift */ = {isa = PBXFileReference; lastKnownFileType = sourcecode.swift; path = CounterViewController.swift; sourceTree = "<group>"; };
 		41147DFA24854770002906F5 /* ListOfStates.swift */ = {isa = PBXFileReference; lastKnownFileType = sourcecode.swift; path = ListOfStates.swift; sourceTree = "<group>"; };
 		41412FD024855B0300363E37 /* RootViewController.swift */ = {isa = PBXFileReference; lastKnownFileType = sourcecode.swift; path = RootViewController.swift; sourceTree = "<group>"; };
@@ -159,10 +154,7 @@
 		414254362469CA180037D818 /* Assets.xcassets */ = {isa = PBXFileReference; lastKnownFileType = folder.assetcatalog; path = Assets.xcassets; sourceTree = "<group>"; };
 		414254392469CA180037D818 /* Base */ = {isa = PBXFileReference; lastKnownFileType = file.storyboard; name = Base; path = Base.lproj/LaunchScreen.storyboard; sourceTree = "<group>"; };
 		4142543B2469CA180037D818 /* Info.plist */ = {isa = PBXFileReference; lastKnownFileType = text.plist.xml; path = Info.plist; sourceTree = "<group>"; };
-		CA0C51FA245389CC00A04EAB /* 04-HigherOrderReducers-ResuableOfflineDownloadsTests.swift */ = {isa = PBXFileReference; lastKnownFileType = sourcecode.swift; path = "04-HigherOrderReducers-ResuableOfflineDownloadsTests.swift"; sourceTree = "<group>"; };
-=======
 		CA0C51FA245389CC00A04EAB /* 04-HigherOrderReducers-ReusableOfflineDownloadsTests.swift */ = {isa = PBXFileReference; lastKnownFileType = sourcecode.swift; path = "04-HigherOrderReducers-ReusableOfflineDownloadsTests.swift"; sourceTree = "<group>"; };
->>>>>>> b8c67d5d
 		CA25E5D124463AD700DA666A /* 01-GettingStarted-Bindings-Basics.swift */ = {isa = PBXFileReference; lastKnownFileType = sourcecode.swift; path = "01-GettingStarted-Bindings-Basics.swift"; sourceTree = "<group>"; };
 		CA27C0B6245780CE00CB1E59 /* 03-Effects-SystemEnvironment.swift */ = {isa = PBXFileReference; lastKnownFileType = sourcecode.swift; path = "03-Effects-SystemEnvironment.swift"; sourceTree = "<group>"; };
 		CA34170724A4E89500FAF950 /* 01-GettingStarted-AnimationsTests.swift */ = {isa = PBXFileReference; lastKnownFileType = sourcecode.swift; path = "01-GettingStarted-AnimationsTests.swift"; sourceTree = "<group>"; };

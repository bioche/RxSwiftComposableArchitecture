// !$*UTF8*$!
{
	archiveVersion = 1;
	classes = {
	};
	objectVersion = 52;
	objects = {

/* Begin PBXBuildFile section */
		4142542E2469CA160037D818 /* AppDelegate.swift in Sources */ = {isa = PBXBuildFile; fileRef = 4142542D2469CA160037D818 /* AppDelegate.swift */; };
		414254322469CA160037D818 /* ViewController.swift in Sources */ = {isa = PBXBuildFile; fileRef = 414254312469CA160037D818 /* ViewController.swift */; };
		414254352469CA160037D818 /* Main.storyboard in Resources */ = {isa = PBXBuildFile; fileRef = 414254332469CA160037D818 /* Main.storyboard */; };
		414254372469CA180037D818 /* Assets.xcassets in Resources */ = {isa = PBXBuildFile; fileRef = 414254362469CA180037D818 /* Assets.xcassets */; };
		4142543A2469CA180037D818 /* LaunchScreen.storyboard in Resources */ = {isa = PBXBuildFile; fileRef = 414254382469CA180037D818 /* LaunchScreen.storyboard */; };
		414254402469EE9C0037D818 /* ComposableArchitecture in Frameworks */ = {isa = PBXBuildFile; productRef = 4142543F2469EE9C0037D818 /* ComposableArchitecture */; };
		414254412469EE9C0037D818 /* ComposableArchitecture in Embed Frameworks */ = {isa = PBXBuildFile; productRef = 4142543F2469EE9C0037D818 /* ComposableArchitecture */; settings = {ATTRIBUTES = (CodeSignOnCopy, ); }; };
		CA0C51FB245389CC00A04EAB /* 04-HigherOrderReducers-ResuableOfflineDownloadsTests.swift in Sources */ = {isa = PBXBuildFile; fileRef = CA0C51FA245389CC00A04EAB /* 04-HigherOrderReducers-ResuableOfflineDownloadsTests.swift */; };
		CA25E5D224463AD700DA666A /* 01-GettingStarted-Bindings-Basics.swift in Sources */ = {isa = PBXBuildFile; fileRef = CA25E5D124463AD700DA666A /* 01-GettingStarted-Bindings-Basics.swift */; };
		CA27C0B7245780CE00CB1E59 /* 03-Effects-SystemEnvironment.swift in Sources */ = {isa = PBXBuildFile; fileRef = CA27C0B6245780CE00CB1E59 /* 03-Effects-SystemEnvironment.swift */; };
		CA6AC2642451135C00C71CB3 /* ReusableComponents-Download.swift in Sources */ = {isa = PBXBuildFile; fileRef = CA6AC2602451135C00C71CB3 /* ReusableComponents-Download.swift */; };
		CA6AC2652451135C00C71CB3 /* CircularProgressView.swift in Sources */ = {isa = PBXBuildFile; fileRef = CA6AC2612451135C00C71CB3 /* CircularProgressView.swift */; };
		CA6AC2662451135C00C71CB3 /* DownloadComponent.swift in Sources */ = {isa = PBXBuildFile; fileRef = CA6AC2622451135C00C71CB3 /* DownloadComponent.swift */; };
		CA6AC2672451135C00C71CB3 /* DownloadClient.swift in Sources */ = {isa = PBXBuildFile; fileRef = CA6AC2632451135C00C71CB3 /* DownloadClient.swift */; };
		CA7BC8EE245CCFE4001FB69F /* 01-GettingStarted-SharedState.swift in Sources */ = {isa = PBXBuildFile; fileRef = CA7BC8ED245CCFE4001FB69F /* 01-GettingStarted-SharedState.swift */; };
		CAA9ADC22446587C0003A984 /* 02-Effects-Basics.swift in Sources */ = {isa = PBXBuildFile; fileRef = CAA9ADC12446587C0003A984 /* 02-Effects-Basics.swift */; };
		CAA9ADC424465AB00003A984 /* 02-Effects-BasicsTests.swift in Sources */ = {isa = PBXBuildFile; fileRef = CAA9ADC324465AB00003A984 /* 02-Effects-BasicsTests.swift */; };
		CAA9ADC624465C810003A984 /* 02-Effects-Cancellation.swift in Sources */ = {isa = PBXBuildFile; fileRef = CAA9ADC524465C810003A984 /* 02-Effects-Cancellation.swift */; };
		CAA9ADC824465D950003A984 /* 02-Effects-CancellationTests.swift in Sources */ = {isa = PBXBuildFile; fileRef = CAA9ADC724465D950003A984 /* 02-Effects-CancellationTests.swift */; };
		CAA9ADCA2446605B0003A984 /* 02-Effects-LongLiving.swift in Sources */ = {isa = PBXBuildFile; fileRef = CAA9ADC92446605B0003A984 /* 02-Effects-LongLiving.swift */; };
		CAA9ADCC2446615B0003A984 /* 02-Effects-LongLivingTests.swift in Sources */ = {isa = PBXBuildFile; fileRef = CAA9ADCB2446615B0003A984 /* 02-Effects-LongLivingTests.swift */; };
		DC07231724465D1E003A8B65 /* 02-Effects-TimersTests.swift in Sources */ = {isa = PBXBuildFile; fileRef = DC07231624465D1E003A8B65 /* 02-Effects-TimersTests.swift */; };
		DC072322244663B1003A8B65 /* 03-Navigation-Sheet-LoadThenPresent.swift in Sources */ = {isa = PBXBuildFile; fileRef = DC072321244663B1003A8B65 /* 03-Navigation-Sheet-LoadThenPresent.swift */; };
		DC13940E2469E25C00EE1157 /* ComposableArchitecture in Frameworks */ = {isa = PBXBuildFile; productRef = DC13940D2469E25C00EE1157 /* ComposableArchitecture */; };
		DC1394102469E27300EE1157 /* ComposableArchitecture in Frameworks */ = {isa = PBXBuildFile; productRef = DC13940F2469E27300EE1157 /* ComposableArchitecture */; };
		DC25DC5F2450F13200082E81 /* IfLetStoreController.swift in Sources */ = {isa = PBXBuildFile; fileRef = DC25DC5E2450F13200082E81 /* IfLetStoreController.swift */; };
		DC25DC612450F2B000082E81 /* LoadThenNavigate.swift in Sources */ = {isa = PBXBuildFile; fileRef = DC25DC602450F2B000082E81 /* LoadThenNavigate.swift */; };
		DC25DC642450F2DF00082E81 /* ActivityIndicatorViewController.swift in Sources */ = {isa = PBXBuildFile; fileRef = DC25DC632450F2DF00082E81 /* ActivityIndicatorViewController.swift */; };
		DC2E370D24573ACB00B94699 /* 04-HigherOrderReducers-StrictReducers.swift in Sources */ = {isa = PBXBuildFile; fileRef = DC2E370C24573ACB00B94699 /* 04-HigherOrderReducers-StrictReducers.swift */; };
		DC4C6EAC2450DD380066A05D /* SceneDelegate.swift in Sources */ = {isa = PBXBuildFile; fileRef = DC4C6EAB2450DD380066A05D /* SceneDelegate.swift */; };
		DC4C6EAE2450DD380066A05D /* RootViewController.swift in Sources */ = {isa = PBXBuildFile; fileRef = DC4C6EAD2450DD380066A05D /* RootViewController.swift */; };
		DC4C6EB02450DD380066A05D /* Assets.xcassets in Resources */ = {isa = PBXBuildFile; fileRef = DC4C6EAF2450DD380066A05D /* Assets.xcassets */; };
		DC4C6EB32450DD380066A05D /* Preview Assets.xcassets in Resources */ = {isa = PBXBuildFile; fileRef = DC4C6EB22450DD380066A05D /* Preview Assets.xcassets */; };
		DC4C6EB62450DD380066A05D /* LaunchScreen.storyboard in Resources */ = {isa = PBXBuildFile; fileRef = DC4C6EB42450DD380066A05D /* LaunchScreen.storyboard */; };
		DC4C6EC12450DD390066A05D /* UIKitCaseStudiesTests.swift in Sources */ = {isa = PBXBuildFile; fileRef = DC4C6EC02450DD390066A05D /* UIKitCaseStudiesTests.swift */; };
		DC4C6ED62450E1050066A05D /* CounterViewController.swift in Sources */ = {isa = PBXBuildFile; fileRef = DC4C6ED52450E1050066A05D /* CounterViewController.swift */; };
		DC4C6ED82450E4570066A05D /* UIViewRepresented.swift in Sources */ = {isa = PBXBuildFile; fileRef = DC4C6ED72450E4570066A05D /* UIViewRepresented.swift */; };
		DC4C6EDA2450E6050066A05D /* NavigateAndLoad.swift in Sources */ = {isa = PBXBuildFile; fileRef = DC4C6ED92450E6050066A05D /* NavigateAndLoad.swift */; };
		DC630FDA2451016B00BAECBA /* ListsOfState.swift in Sources */ = {isa = PBXBuildFile; fileRef = DC630FD92451016B00BAECBA /* ListsOfState.swift */; };
		DC634B252448D15B00DAA016 /* 04-HigherOrderReducers-ReusableFavoritingTests.swift in Sources */ = {isa = PBXBuildFile; fileRef = DC634B242448D15B00DAA016 /* 04-HigherOrderReducers-ReusableFavoritingTests.swift */; };
		DC88D8A6245341EC0077F427 /* 01-GettingStarted-Animations.swift in Sources */ = {isa = PBXBuildFile; fileRef = DC88D8A5245341EC0077F427 /* 01-GettingStarted-Animations.swift */; };
		DC89C41924460F95006900B9 /* SceneDelegate.swift in Sources */ = {isa = PBXBuildFile; fileRef = DC89C41824460F95006900B9 /* SceneDelegate.swift */; };
		DC89C41B24460F95006900B9 /* 00-RootView.swift in Sources */ = {isa = PBXBuildFile; fileRef = DC89C41A24460F95006900B9 /* 00-RootView.swift */; };
		DC89C41D24460F96006900B9 /* Assets.xcassets in Resources */ = {isa = PBXBuildFile; fileRef = DC89C41C24460F96006900B9 /* Assets.xcassets */; };
		DC89C4442446111B006900B9 /* 01-GettingStarted-Counter.swift in Sources */ = {isa = PBXBuildFile; fileRef = DC89C4432446111B006900B9 /* 01-GettingStarted-Counter.swift */; };
		DC89C44724461431006900B9 /* ActivityIndicator.swift in Sources */ = {isa = PBXBuildFile; fileRef = DC89C44624461431006900B9 /* ActivityIndicator.swift */; };
		DC89C449244618D5006900B9 /* 03-Navigation-LoadThenNavigate.swift in Sources */ = {isa = PBXBuildFile; fileRef = DC89C448244618D5006900B9 /* 03-Navigation-LoadThenNavigate.swift */; };
		DC89C44D244621A5006900B9 /* 03-Navigation-NavigateAndLoad.swift in Sources */ = {isa = PBXBuildFile; fileRef = DC89C44C244621A5006900B9 /* 03-Navigation-NavigateAndLoad.swift */; };
		DC89C45124462DE7006900B9 /* 03-Navigation-Lists-LoadThenNavigate.swift in Sources */ = {isa = PBXBuildFile; fileRef = DC89C45024462DE7006900B9 /* 03-Navigation-Lists-LoadThenNavigate.swift */; };
		DC89C45324465452006900B9 /* 03-Navigation-Lists-NavigateAndLoad.swift in Sources */ = {isa = PBXBuildFile; fileRef = DC89C45224465451006900B9 /* 03-Navigation-Lists-NavigateAndLoad.swift */; };
		DC89C45524465C44006900B9 /* 02-Effects-Timers.swift in Sources */ = {isa = PBXBuildFile; fileRef = DC89C45424465C44006900B9 /* 02-Effects-Timers.swift */; };
		DC9EB4172450CBD2005F413B /* UIViewRepresented.swift in Sources */ = {isa = PBXBuildFile; fileRef = DC9EB4162450CBD2005F413B /* UIViewRepresented.swift */; };
		DCAC2A4F2452352E0094DEF5 /* 04-HigherOrderReducers-ElmLikeSubscriptions.swift in Sources */ = {isa = PBXBuildFile; fileRef = DCAC2A4E2452352E0094DEF5 /* 04-HigherOrderReducers-ElmLikeSubscriptions.swift */; };
		DCC68EAB244666AF0037F998 /* 03-Navigation-Sheet-PresentAndLoad.swift in Sources */ = {isa = PBXBuildFile; fileRef = DCC68EAA244666AF0037F998 /* 03-Navigation-Sheet-PresentAndLoad.swift */; };
		DCC68EDD2447A5B00037F998 /* 01-GettingStarted-OptionalState.swift in Sources */ = {isa = PBXBuildFile; fileRef = DCC68EDC2447A5B00037F998 /* 01-GettingStarted-OptionalState.swift */; };
		DCC68EDF2447BC810037F998 /* TemplateText.swift in Sources */ = {isa = PBXBuildFile; fileRef = DCC68EDE2447BC810037F998 /* TemplateText.swift */; };
		DCC68EE12447C4630037F998 /* 01-GettingStarted-Composition-TwoCounters.swift in Sources */ = {isa = PBXBuildFile; fileRef = DCC68EE02447C4630037F998 /* 01-GettingStarted-Composition-TwoCounters.swift */; };
		DCC68EE32447C8540037F998 /* 04-HigherOrderReducers-ReusableFavoriting.swift in Sources */ = {isa = PBXBuildFile; fileRef = DCC68EE22447C8540037F998 /* 04-HigherOrderReducers-ReusableFavoriting.swift */; };
		DCE63B71245CC0B90080A23D /* 04-HigherOrderReducers-Recursion.swift in Sources */ = {isa = PBXBuildFile; fileRef = DCE63B70245CC0B90080A23D /* 04-HigherOrderReducers-Recursion.swift */; };
/* End PBXBuildFile section */

/* Begin PBXContainerItemProxy section */
		DC4C6EBD2450DD390066A05D /* PBXContainerItemProxy */ = {
			isa = PBXContainerItemProxy;
			containerPortal = DC89C40B24460F95006900B9 /* Project object */;
			proxyType = 1;
			remoteGlobalIDString = DC4C6EA62450DD380066A05D;
			remoteInfo = UIKitCaseStudies;
		};
		DC89C42A24460F96006900B9 /* PBXContainerItemProxy */ = {
			isa = PBXContainerItemProxy;
			containerPortal = DC89C40B24460F95006900B9 /* Project object */;
			proxyType = 1;
			remoteGlobalIDString = DC89C41224460F95006900B9;
			remoteInfo = CaseStudies;
		};
/* End PBXContainerItemProxy section */

/* Begin PBXCopyFilesBuildPhase section */
		414254422469EE9C0037D818 /* Embed Frameworks */ = {
			isa = PBXCopyFilesBuildPhase;
			buildActionMask = 2147483647;
			dstPath = "";
			dstSubfolderSpec = 10;
			files = (
				414254412469EE9C0037D818 /* ComposableArchitecture in Embed Frameworks */,
			);
			name = "Embed Frameworks";
			runOnlyForDeploymentPostprocessing = 0;
		};
		DC4C6ECD2450E0B30066A05D /* Embed Frameworks */ = {
			isa = PBXCopyFilesBuildPhase;
			buildActionMask = 2147483647;
			dstPath = "";
			dstSubfolderSpec = 10;
			files = (
			);
			name = "Embed Frameworks";
			runOnlyForDeploymentPostprocessing = 0;
		};
		DC4C6ED32450E0BA0066A05D /* Embed Frameworks */ = {
			isa = PBXCopyFilesBuildPhase;
			buildActionMask = 2147483647;
			dstPath = "";
			dstSubfolderSpec = 10;
			files = (
			);
			name = "Embed Frameworks";
			runOnlyForDeploymentPostprocessing = 0;
		};
		DC89C43D2446106D006900B9 /* Embed Frameworks */ = {
			isa = PBXCopyFilesBuildPhase;
			buildActionMask = 2147483647;
			dstPath = "";
			dstSubfolderSpec = 10;
			files = (
			);
			name = "Embed Frameworks";
			runOnlyForDeploymentPostprocessing = 0;
		};
		DC89C44124461077006900B9 /* Embed Frameworks */ = {
			isa = PBXCopyFilesBuildPhase;
			buildActionMask = 2147483647;
			dstPath = "";
			dstSubfolderSpec = 10;
			files = (
			);
			name = "Embed Frameworks";
			runOnlyForDeploymentPostprocessing = 0;
		};
/* End PBXCopyFilesBuildPhase section */

/* Begin PBXFileReference section */
		4142542B2469CA160037D818 /* UIKitCaseStudiesiOS12.app */ = {isa = PBXFileReference; explicitFileType = wrapper.application; includeInIndex = 0; path = UIKitCaseStudiesiOS12.app; sourceTree = BUILT_PRODUCTS_DIR; };
		4142542D2469CA160037D818 /* AppDelegate.swift */ = {isa = PBXFileReference; lastKnownFileType = sourcecode.swift; path = AppDelegate.swift; sourceTree = "<group>"; };
		414254312469CA160037D818 /* ViewController.swift */ = {isa = PBXFileReference; lastKnownFileType = sourcecode.swift; path = ViewController.swift; sourceTree = "<group>"; };
		414254342469CA160037D818 /* Base */ = {isa = PBXFileReference; lastKnownFileType = file.storyboard; name = Base; path = Base.lproj/Main.storyboard; sourceTree = "<group>"; };
		414254362469CA180037D818 /* Assets.xcassets */ = {isa = PBXFileReference; lastKnownFileType = folder.assetcatalog; path = Assets.xcassets; sourceTree = "<group>"; };
		414254392469CA180037D818 /* Base */ = {isa = PBXFileReference; lastKnownFileType = file.storyboard; name = Base; path = Base.lproj/LaunchScreen.storyboard; sourceTree = "<group>"; };
		4142543B2469CA180037D818 /* Info.plist */ = {isa = PBXFileReference; lastKnownFileType = text.plist.xml; path = Info.plist; sourceTree = "<group>"; };
		CA0C51FA245389CC00A04EAB /* 04-HigherOrderReducers-ResuableOfflineDownloadsTests.swift */ = {isa = PBXFileReference; lastKnownFileType = sourcecode.swift; path = "04-HigherOrderReducers-ResuableOfflineDownloadsTests.swift"; sourceTree = "<group>"; };
		CA25E5D124463AD700DA666A /* 01-GettingStarted-Bindings-Basics.swift */ = {isa = PBXFileReference; lastKnownFileType = sourcecode.swift; path = "01-GettingStarted-Bindings-Basics.swift"; sourceTree = "<group>"; };
		CA27C0B6245780CE00CB1E59 /* 03-Effects-SystemEnvironment.swift */ = {isa = PBXFileReference; lastKnownFileType = sourcecode.swift; path = "03-Effects-SystemEnvironment.swift"; sourceTree = "<group>"; };
		CA6AC2602451135C00C71CB3 /* ReusableComponents-Download.swift */ = {isa = PBXFileReference; fileEncoding = 4; lastKnownFileType = sourcecode.swift; path = "ReusableComponents-Download.swift"; sourceTree = "<group>"; };
		CA6AC2612451135C00C71CB3 /* CircularProgressView.swift */ = {isa = PBXFileReference; fileEncoding = 4; lastKnownFileType = sourcecode.swift; path = CircularProgressView.swift; sourceTree = "<group>"; };
		CA6AC2622451135C00C71CB3 /* DownloadComponent.swift */ = {isa = PBXFileReference; fileEncoding = 4; lastKnownFileType = sourcecode.swift; path = DownloadComponent.swift; sourceTree = "<group>"; };
		CA6AC2632451135C00C71CB3 /* DownloadClient.swift */ = {isa = PBXFileReference; fileEncoding = 4; lastKnownFileType = sourcecode.swift; path = DownloadClient.swift; sourceTree = "<group>"; };
		CA7BC8ED245CCFE4001FB69F /* 01-GettingStarted-SharedState.swift */ = {isa = PBXFileReference; lastKnownFileType = sourcecode.swift; path = "01-GettingStarted-SharedState.swift"; sourceTree = "<group>"; };
		CAA9ADC12446587C0003A984 /* 02-Effects-Basics.swift */ = {isa = PBXFileReference; lastKnownFileType = sourcecode.swift; path = "02-Effects-Basics.swift"; sourceTree = "<group>"; };
		CAA9ADC324465AB00003A984 /* 02-Effects-BasicsTests.swift */ = {isa = PBXFileReference; lastKnownFileType = sourcecode.swift; path = "02-Effects-BasicsTests.swift"; sourceTree = "<group>"; };
		CAA9ADC524465C810003A984 /* 02-Effects-Cancellation.swift */ = {isa = PBXFileReference; lastKnownFileType = sourcecode.swift; path = "02-Effects-Cancellation.swift"; sourceTree = "<group>"; };
		CAA9ADC724465D950003A984 /* 02-Effects-CancellationTests.swift */ = {isa = PBXFileReference; lastKnownFileType = sourcecode.swift; path = "02-Effects-CancellationTests.swift"; sourceTree = "<group>"; };
		CAA9ADC92446605B0003A984 /* 02-Effects-LongLiving.swift */ = {isa = PBXFileReference; lastKnownFileType = sourcecode.swift; path = "02-Effects-LongLiving.swift"; sourceTree = "<group>"; };
		CAA9ADCB2446615B0003A984 /* 02-Effects-LongLivingTests.swift */ = {isa = PBXFileReference; lastKnownFileType = sourcecode.swift; path = "02-Effects-LongLivingTests.swift"; sourceTree = "<group>"; };
		DC07231624465D1E003A8B65 /* 02-Effects-TimersTests.swift */ = {isa = PBXFileReference; lastKnownFileType = sourcecode.swift; path = "02-Effects-TimersTests.swift"; sourceTree = "<group>"; };
		DC072321244663B1003A8B65 /* 03-Navigation-Sheet-LoadThenPresent.swift */ = {isa = PBXFileReference; lastKnownFileType = sourcecode.swift; path = "03-Navigation-Sheet-LoadThenPresent.swift"; sourceTree = "<group>"; };
		DC25DC5E2450F13200082E81 /* IfLetStoreController.swift */ = {isa = PBXFileReference; lastKnownFileType = sourcecode.swift; path = IfLetStoreController.swift; sourceTree = "<group>"; };
		DC25DC602450F2B000082E81 /* LoadThenNavigate.swift */ = {isa = PBXFileReference; lastKnownFileType = sourcecode.swift; path = LoadThenNavigate.swift; sourceTree = "<group>"; };
		DC25DC632450F2DF00082E81 /* ActivityIndicatorViewController.swift */ = {isa = PBXFileReference; lastKnownFileType = sourcecode.swift; path = ActivityIndicatorViewController.swift; sourceTree = "<group>"; };
		DC2E370C24573ACB00B94699 /* 04-HigherOrderReducers-StrictReducers.swift */ = {isa = PBXFileReference; lastKnownFileType = sourcecode.swift; path = "04-HigherOrderReducers-StrictReducers.swift"; sourceTree = "<group>"; };
		DC4C6EA72450DD380066A05D /* UIKitCaseStudies.app */ = {isa = PBXFileReference; explicitFileType = wrapper.application; includeInIndex = 0; path = UIKitCaseStudies.app; sourceTree = BUILT_PRODUCTS_DIR; };
		DC4C6EAB2450DD380066A05D /* SceneDelegate.swift */ = {isa = PBXFileReference; lastKnownFileType = sourcecode.swift; path = SceneDelegate.swift; sourceTree = "<group>"; };
		DC4C6EAD2450DD380066A05D /* RootViewController.swift */ = {isa = PBXFileReference; lastKnownFileType = sourcecode.swift; path = RootViewController.swift; sourceTree = "<group>"; };
		DC4C6EAF2450DD380066A05D /* Assets.xcassets */ = {isa = PBXFileReference; lastKnownFileType = folder.assetcatalog; path = Assets.xcassets; sourceTree = "<group>"; };
		DC4C6EB22450DD380066A05D /* Preview Assets.xcassets */ = {isa = PBXFileReference; lastKnownFileType = folder.assetcatalog; path = "Preview Assets.xcassets"; sourceTree = "<group>"; };
		DC4C6EB52450DD380066A05D /* Base */ = {isa = PBXFileReference; lastKnownFileType = file.storyboard; name = Base; path = Base.lproj/LaunchScreen.storyboard; sourceTree = "<group>"; };
		DC4C6EB72450DD380066A05D /* Info.plist */ = {isa = PBXFileReference; lastKnownFileType = text.plist.xml; path = Info.plist; sourceTree = "<group>"; };
		DC4C6EBC2450DD390066A05D /* UIKitCaseStudiesTests.xctest */ = {isa = PBXFileReference; explicitFileType = wrapper.cfbundle; includeInIndex = 0; path = UIKitCaseStudiesTests.xctest; sourceTree = BUILT_PRODUCTS_DIR; };
		DC4C6EC02450DD390066A05D /* UIKitCaseStudiesTests.swift */ = {isa = PBXFileReference; lastKnownFileType = sourcecode.swift; path = UIKitCaseStudiesTests.swift; sourceTree = "<group>"; };
		DC4C6EC22450DD390066A05D /* Info.plist */ = {isa = PBXFileReference; lastKnownFileType = text.plist.xml; path = Info.plist; sourceTree = "<group>"; };
		DC4C6ED52450E1050066A05D /* CounterViewController.swift */ = {isa = PBXFileReference; lastKnownFileType = sourcecode.swift; path = CounterViewController.swift; sourceTree = "<group>"; };
		DC4C6ED72450E4570066A05D /* UIViewRepresented.swift */ = {isa = PBXFileReference; lastKnownFileType = sourcecode.swift; path = UIViewRepresented.swift; sourceTree = "<group>"; };
		DC4C6ED92450E6050066A05D /* NavigateAndLoad.swift */ = {isa = PBXFileReference; lastKnownFileType = sourcecode.swift; path = NavigateAndLoad.swift; sourceTree = "<group>"; };
		DC630FD92451016B00BAECBA /* ListsOfState.swift */ = {isa = PBXFileReference; lastKnownFileType = sourcecode.swift; path = ListsOfState.swift; sourceTree = "<group>"; };
		DC634B242448D15B00DAA016 /* 04-HigherOrderReducers-ReusableFavoritingTests.swift */ = {isa = PBXFileReference; lastKnownFileType = sourcecode.swift; path = "04-HigherOrderReducers-ReusableFavoritingTests.swift"; sourceTree = "<group>"; };
		DC88D8A5245341EC0077F427 /* 01-GettingStarted-Animations.swift */ = {isa = PBXFileReference; lastKnownFileType = sourcecode.swift; path = "01-GettingStarted-Animations.swift"; sourceTree = "<group>"; };
		DC89C41324460F95006900B9 /* SwiftUICaseStudies.app */ = {isa = PBXFileReference; explicitFileType = wrapper.application; includeInIndex = 0; path = SwiftUICaseStudies.app; sourceTree = BUILT_PRODUCTS_DIR; };
		DC89C41824460F95006900B9 /* SceneDelegate.swift */ = {isa = PBXFileReference; lastKnownFileType = sourcecode.swift; path = SceneDelegate.swift; sourceTree = "<group>"; };
		DC89C41A24460F95006900B9 /* 00-RootView.swift */ = {isa = PBXFileReference; lastKnownFileType = sourcecode.swift; path = "00-RootView.swift"; sourceTree = "<group>"; };
		DC89C41C24460F96006900B9 /* Assets.xcassets */ = {isa = PBXFileReference; lastKnownFileType = folder.assetcatalog; path = Assets.xcassets; sourceTree = "<group>"; };
		DC89C42424460F96006900B9 /* Info.plist */ = {isa = PBXFileReference; lastKnownFileType = text.plist.xml; path = Info.plist; sourceTree = "<group>"; };
		DC89C42924460F96006900B9 /* SwiftUICaseStudiesTests.xctest */ = {isa = PBXFileReference; explicitFileType = wrapper.cfbundle; includeInIndex = 0; path = SwiftUICaseStudiesTests.xctest; sourceTree = BUILT_PRODUCTS_DIR; };
		DC89C43824460FC7006900B9 /* swift-composable-architecture */ = {isa = PBXFileReference; lastKnownFileType = folder; name = "swift-composable-architecture"; path = ../..; sourceTree = "<group>"; };
		DC89C43924460FFF006900B9 /* README.md */ = {isa = PBXFileReference; lastKnownFileType = net.daringfireball.markdown; path = README.md; sourceTree = "<group>"; };
		DC89C4432446111B006900B9 /* 01-GettingStarted-Counter.swift */ = {isa = PBXFileReference; lastKnownFileType = sourcecode.swift; path = "01-GettingStarted-Counter.swift"; sourceTree = "<group>"; };
		DC89C44624461431006900B9 /* ActivityIndicator.swift */ = {isa = PBXFileReference; fileEncoding = 4; lastKnownFileType = sourcecode.swift; path = ActivityIndicator.swift; sourceTree = "<group>"; };
		DC89C448244618D5006900B9 /* 03-Navigation-LoadThenNavigate.swift */ = {isa = PBXFileReference; lastKnownFileType = sourcecode.swift; path = "03-Navigation-LoadThenNavigate.swift"; sourceTree = "<group>"; };
		DC89C44C244621A5006900B9 /* 03-Navigation-NavigateAndLoad.swift */ = {isa = PBXFileReference; lastKnownFileType = sourcecode.swift; path = "03-Navigation-NavigateAndLoad.swift"; sourceTree = "<group>"; };
		DC89C45024462DE7006900B9 /* 03-Navigation-Lists-LoadThenNavigate.swift */ = {isa = PBXFileReference; lastKnownFileType = sourcecode.swift; path = "03-Navigation-Lists-LoadThenNavigate.swift"; sourceTree = "<group>"; };
		DC89C45224465451006900B9 /* 03-Navigation-Lists-NavigateAndLoad.swift */ = {isa = PBXFileReference; lastKnownFileType = sourcecode.swift; path = "03-Navigation-Lists-NavigateAndLoad.swift"; sourceTree = "<group>"; };
		DC89C45424465C44006900B9 /* 02-Effects-Timers.swift */ = {isa = PBXFileReference; lastKnownFileType = sourcecode.swift; path = "02-Effects-Timers.swift"; sourceTree = "<group>"; };
		DC9EB4162450CBD2005F413B /* UIViewRepresented.swift */ = {isa = PBXFileReference; fileEncoding = 4; lastKnownFileType = sourcecode.swift; path = UIViewRepresented.swift; sourceTree = "<group>"; };
		DCAC2A4E2452352E0094DEF5 /* 04-HigherOrderReducers-ElmLikeSubscriptions.swift */ = {isa = PBXFileReference; lastKnownFileType = sourcecode.swift; path = "04-HigherOrderReducers-ElmLikeSubscriptions.swift"; sourceTree = "<group>"; };
		DCC68EAA244666AF0037F998 /* 03-Navigation-Sheet-PresentAndLoad.swift */ = {isa = PBXFileReference; lastKnownFileType = sourcecode.swift; path = "03-Navigation-Sheet-PresentAndLoad.swift"; sourceTree = "<group>"; };
		DCC68EDC2447A5B00037F998 /* 01-GettingStarted-OptionalState.swift */ = {isa = PBXFileReference; lastKnownFileType = sourcecode.swift; path = "01-GettingStarted-OptionalState.swift"; sourceTree = "<group>"; };
		DCC68EDE2447BC810037F998 /* TemplateText.swift */ = {isa = PBXFileReference; lastKnownFileType = sourcecode.swift; path = TemplateText.swift; sourceTree = "<group>"; };
		DCC68EE02447C4630037F998 /* 01-GettingStarted-Composition-TwoCounters.swift */ = {isa = PBXFileReference; lastKnownFileType = sourcecode.swift; path = "01-GettingStarted-Composition-TwoCounters.swift"; sourceTree = "<group>"; };
		DCC68EE22447C8540037F998 /* 04-HigherOrderReducers-ReusableFavoriting.swift */ = {isa = PBXFileReference; lastKnownFileType = sourcecode.swift; path = "04-HigherOrderReducers-ReusableFavoriting.swift"; sourceTree = "<group>"; };
		DCE63B70245CC0B90080A23D /* 04-HigherOrderReducers-Recursion.swift */ = {isa = PBXFileReference; lastKnownFileType = sourcecode.swift; path = "04-HigherOrderReducers-Recursion.swift"; sourceTree = "<group>"; };
/* End PBXFileReference section */

/* Begin PBXFrameworksBuildPhase section */
		414254282469CA160037D818 /* Frameworks */ = {
			isa = PBXFrameworksBuildPhase;
			buildActionMask = 2147483647;
			files = (
				414254402469EE9C0037D818 /* ComposableArchitecture in Frameworks */,
			);
			runOnlyForDeploymentPostprocessing = 0;
		};
		DC4C6EA42450DD380066A05D /* Frameworks */ = {
			isa = PBXFrameworksBuildPhase;
			buildActionMask = 2147483647;
			files = (
				DC1394102469E27300EE1157 /* ComposableArchitecture in Frameworks */,
			);
			runOnlyForDeploymentPostprocessing = 0;
		};
		DC4C6EB92450DD390066A05D /* Frameworks */ = {
			isa = PBXFrameworksBuildPhase;
			buildActionMask = 2147483647;
			files = (
			);
			runOnlyForDeploymentPostprocessing = 0;
		};
		DC89C41024460F95006900B9 /* Frameworks */ = {
			isa = PBXFrameworksBuildPhase;
			buildActionMask = 2147483647;
			files = (
				DC13940E2469E25C00EE1157 /* ComposableArchitecture in Frameworks */,
			);
			runOnlyForDeploymentPostprocessing = 0;
		};
		DC89C42624460F96006900B9 /* Frameworks */ = {
			isa = PBXFrameworksBuildPhase;
			buildActionMask = 2147483647;
			files = (
			);
			runOnlyForDeploymentPostprocessing = 0;
		};
/* End PBXFrameworksBuildPhase section */

/* Begin PBXGroup section */
		4142542C2469CA160037D818 /* UIKitCaseStudiesiOS12 */ = {
			isa = PBXGroup;
			children = (
				4142542D2469CA160037D818 /* AppDelegate.swift */,
				414254312469CA160037D818 /* ViewController.swift */,
				414254332469CA160037D818 /* Main.storyboard */,
				414254362469CA180037D818 /* Assets.xcassets */,
				414254382469CA180037D818 /* LaunchScreen.storyboard */,
				4142543B2469CA180037D818 /* Info.plist */,
			);
			path = UIKitCaseStudiesiOS12;
			sourceTree = "<group>";
		};
		CA6AC25F2451131C00C71CB3 /* 04-HigherOrderReducers-ResuableOfflineDownloads */ = {
			isa = PBXGroup;
			children = (
				CA6AC2632451135C00C71CB3 /* DownloadClient.swift */,
				CA6AC2622451135C00C71CB3 /* DownloadComponent.swift */,
				CA6AC2602451135C00C71CB3 /* ReusableComponents-Download.swift */,
			);
			path = "04-HigherOrderReducers-ResuableOfflineDownloads";
			sourceTree = "<group>";
		};
		DC25DC622450F2D100082E81 /* Internal */ = {
			isa = PBXGroup;
			children = (
				DC25DC632450F2DF00082E81 /* ActivityIndicatorViewController.swift */,
				DC25DC5E2450F13200082E81 /* IfLetStoreController.swift */,
				DC4C6ED72450E4570066A05D /* UIViewRepresented.swift */,
			);
			path = Internal;
			sourceTree = "<group>";
		};
		DC4C6EA82450DD380066A05D /* UIKitCaseStudies */ = {
			isa = PBXGroup;
			children = (
				DC4C6EAB2450DD380066A05D /* SceneDelegate.swift */,
				DC4C6EAD2450DD380066A05D /* RootViewController.swift */,
				DC4C6ED52450E1050066A05D /* CounterViewController.swift */,
				DC630FD92451016B00BAECBA /* ListsOfState.swift */,
				DC4C6ED92450E6050066A05D /* NavigateAndLoad.swift */,
				DC25DC602450F2B000082E81 /* LoadThenNavigate.swift */,
				DC25DC622450F2D100082E81 /* Internal */,
				DC4C6EAF2450DD380066A05D /* Assets.xcassets */,
				DC4C6EB42450DD380066A05D /* LaunchScreen.storyboard */,
				DC4C6EB72450DD380066A05D /* Info.plist */,
				DC4C6EB12450DD380066A05D /* Preview Content */,
			);
			path = UIKitCaseStudies;
			sourceTree = "<group>";
		};
		DC4C6EB12450DD380066A05D /* Preview Content */ = {
			isa = PBXGroup;
			children = (
				DC4C6EB22450DD380066A05D /* Preview Assets.xcassets */,
			);
			path = "Preview Content";
			sourceTree = "<group>";
		};
		DC4C6EBF2450DD390066A05D /* UIKitCaseStudiesTests */ = {
			isa = PBXGroup;
			children = (
				DC4C6EC02450DD390066A05D /* UIKitCaseStudiesTests.swift */,
				DC4C6EC22450DD390066A05D /* Info.plist */,
			);
			path = UIKitCaseStudiesTests;
			sourceTree = "<group>";
		};
		DC89C40A24460F95006900B9 = {
			isa = PBXGroup;
			children = (
				DC89C43824460FC7006900B9 /* swift-composable-architecture */,
				DC89C43924460FFF006900B9 /* README.md */,
				DC89C41524460F95006900B9 /* SwiftUICaseStudies */,
				DC89C42C24460F96006900B9 /* SwiftUICaseStudiesTests */,
				DC4C6EA82450DD380066A05D /* UIKitCaseStudies */,
				DC4C6EBF2450DD390066A05D /* UIKitCaseStudiesTests */,
				4142542C2469CA160037D818 /* UIKitCaseStudiesiOS12 */,
				DC89C41424460F95006900B9 /* Products */,
				DC89C43A2446106D006900B9 /* Frameworks */,
			);
			indentWidth = 2;
			sourceTree = "<group>";
		};
		DC89C41424460F95006900B9 /* Products */ = {
			isa = PBXGroup;
			children = (
				DC89C41324460F95006900B9 /* SwiftUICaseStudies.app */,
				DC89C42924460F96006900B9 /* SwiftUICaseStudiesTests.xctest */,
				DC4C6EA72450DD380066A05D /* UIKitCaseStudies.app */,
				DC4C6EBC2450DD390066A05D /* UIKitCaseStudiesTests.xctest */,
				4142542B2469CA160037D818 /* UIKitCaseStudiesiOS12.app */,
			);
			name = Products;
			sourceTree = "<group>";
		};
		DC89C41524460F95006900B9 /* SwiftUICaseStudies */ = {
			isa = PBXGroup;
			children = (
				DC89C42424460F96006900B9 /* Info.plist */,
				DC89C41A24460F95006900B9 /* 00-RootView.swift */,
				DC88D8A5245341EC0077F427 /* 01-GettingStarted-Animations.swift */,
				CA25E5D124463AD700DA666A /* 01-GettingStarted-Bindings-Basics.swift */,
				DCC68EE02447C4630037F998 /* 01-GettingStarted-Composition-TwoCounters.swift */,
				DC89C4432446111B006900B9 /* 01-GettingStarted-Counter.swift */,
				DCC68EDC2447A5B00037F998 /* 01-GettingStarted-OptionalState.swift */,
				CA7BC8ED245CCFE4001FB69F /* 01-GettingStarted-SharedState.swift */,
				CAA9ADC12446587C0003A984 /* 02-Effects-Basics.swift */,
				CAA9ADC524465C810003A984 /* 02-Effects-Cancellation.swift */,
				CAA9ADC92446605B0003A984 /* 02-Effects-LongLiving.swift */,
				DC89C45424465C44006900B9 /* 02-Effects-Timers.swift */,
				CA27C0B6245780CE00CB1E59 /* 03-Effects-SystemEnvironment.swift */,
				DC89C45024462DE7006900B9 /* 03-Navigation-Lists-LoadThenNavigate.swift */,
				DC89C45224465451006900B9 /* 03-Navigation-Lists-NavigateAndLoad.swift */,
				DC89C448244618D5006900B9 /* 03-Navigation-LoadThenNavigate.swift */,
				DC89C44C244621A5006900B9 /* 03-Navigation-NavigateAndLoad.swift */,
				DC072321244663B1003A8B65 /* 03-Navigation-Sheet-LoadThenPresent.swift */,
				DCC68EAA244666AF0037F998 /* 03-Navigation-Sheet-PresentAndLoad.swift */,
				DCAC2A4E2452352E0094DEF5 /* 04-HigherOrderReducers-ElmLikeSubscriptions.swift */,
				DCE63B70245CC0B90080A23D /* 04-HigherOrderReducers-Recursion.swift */,
				DCC68EE22447C8540037F998 /* 04-HigherOrderReducers-ReusableFavoriting.swift */,
				DC2E370C24573ACB00B94699 /* 04-HigherOrderReducers-StrictReducers.swift */,
				DC89C41824460F95006900B9 /* SceneDelegate.swift */,
				DC89C41C24460F96006900B9 /* Assets.xcassets */,
				CA6AC25F2451131C00C71CB3 /* 04-HigherOrderReducers-ResuableOfflineDownloads */,
				DC89C44524461416006900B9 /* Internal */,
			);
			path = SwiftUICaseStudies;
			sourceTree = "<group>";
		};
		DC89C42C24460F96006900B9 /* SwiftUICaseStudiesTests */ = {
			isa = PBXGroup;
			children = (
				CAA9ADC724465D950003A984 /* 02-Effects-CancellationTests.swift */,
				CAA9ADCB2446615B0003A984 /* 02-Effects-LongLivingTests.swift */,
				CAA9ADC324465AB00003A984 /* 02-Effects-BasicsTests.swift */,
				DC07231624465D1E003A8B65 /* 02-Effects-TimersTests.swift */,
				DC634B242448D15B00DAA016 /* 04-HigherOrderReducers-ReusableFavoritingTests.swift */,
				CA0C51FA245389CC00A04EAB /* 04-HigherOrderReducers-ResuableOfflineDownloadsTests.swift */,
			);
			path = SwiftUICaseStudiesTests;
			sourceTree = "<group>";
		};
		DC89C43A2446106D006900B9 /* Frameworks */ = {
			isa = PBXGroup;
			children = (
			);
			name = Frameworks;
			sourceTree = "<group>";
		};
		DC89C44524461416006900B9 /* Internal */ = {
			isa = PBXGroup;
			children = (
				DC89C44624461431006900B9 /* ActivityIndicator.swift */,
				CA6AC2612451135C00C71CB3 /* CircularProgressView.swift */,
				DCC68EDE2447BC810037F998 /* TemplateText.swift */,
				DC9EB4162450CBD2005F413B /* UIViewRepresented.swift */,
			);
			path = Internal;
			sourceTree = "<group>";
		};
/* End PBXGroup section */

/* Begin PBXNativeTarget section */
		4142542A2469CA160037D818 /* UIKitCaseStudiesiOS12 */ = {
			isa = PBXNativeTarget;
			buildConfigurationList = 4142543C2469CA180037D818 /* Build configuration list for PBXNativeTarget "UIKitCaseStudiesiOS12" */;
			buildPhases = (
				414254272469CA160037D818 /* Sources */,
				414254282469CA160037D818 /* Frameworks */,
				414254292469CA160037D818 /* Resources */,
				414254422469EE9C0037D818 /* Embed Frameworks */,
			);
			buildRules = (
			);
			dependencies = (
			);
			name = UIKitCaseStudiesiOS12;
			packageProductDependencies = (
				4142543F2469EE9C0037D818 /* ComposableArchitecture */,
			);
			productName = UIKitCaseStudiesiOS12;
			productReference = 4142542B2469CA160037D818 /* UIKitCaseStudiesiOS12.app */;
			productType = "com.apple.product-type.application";
		};
		DC4C6EA62450DD380066A05D /* UIKitCaseStudies */ = {
			isa = PBXNativeTarget;
			buildConfigurationList = DC4C6EC32450DD390066A05D /* Build configuration list for PBXNativeTarget "UIKitCaseStudies" */;
			buildPhases = (
				DC4C6EA32450DD380066A05D /* Sources */,
				DC4C6EA42450DD380066A05D /* Frameworks */,
				DC4C6EA52450DD380066A05D /* Resources */,
				DC4C6ECD2450E0B30066A05D /* Embed Frameworks */,
			);
			buildRules = (
			);
			dependencies = (
			);
			name = UIKitCaseStudies;
			packageProductDependencies = (
				DC13940F2469E27300EE1157 /* ComposableArchitecture */,
			);
			productName = UIKitCaseStudies;
			productReference = DC4C6EA72450DD380066A05D /* UIKitCaseStudies.app */;
			productType = "com.apple.product-type.application";
		};
		DC4C6EBB2450DD390066A05D /* UIKitCaseStudiesTests */ = {
			isa = PBXNativeTarget;
			buildConfigurationList = DC4C6EC62450DD390066A05D /* Build configuration list for PBXNativeTarget "UIKitCaseStudiesTests" */;
			buildPhases = (
				DC4C6EB82450DD390066A05D /* Sources */,
				DC4C6EB92450DD390066A05D /* Frameworks */,
				DC4C6EBA2450DD390066A05D /* Resources */,
				DC4C6ED32450E0BA0066A05D /* Embed Frameworks */,
			);
			buildRules = (
			);
			dependencies = (
				DC4C6EBE2450DD390066A05D /* PBXTargetDependency */,
			);
			name = UIKitCaseStudiesTests;
			packageProductDependencies = (
			);
			productName = UIKitCaseStudiesTests;
			productReference = DC4C6EBC2450DD390066A05D /* UIKitCaseStudiesTests.xctest */;
			productType = "com.apple.product-type.bundle.unit-test";
		};
		DC89C41224460F95006900B9 /* SwiftUICaseStudies */ = {
			isa = PBXNativeTarget;
			buildConfigurationList = DC89C43224460F96006900B9 /* Build configuration list for PBXNativeTarget "SwiftUICaseStudies" */;
			buildPhases = (
				DC89C40F24460F95006900B9 /* Sources */,
				DC89C41024460F95006900B9 /* Frameworks */,
				DC89C41124460F95006900B9 /* Resources */,
				DC89C43D2446106D006900B9 /* Embed Frameworks */,
			);
			buildRules = (
			);
			dependencies = (
			);
			name = SwiftUICaseStudies;
			packageProductDependencies = (
				DC13940D2469E25C00EE1157 /* ComposableArchitecture */,
			);
			productName = CaseStudies;
			productReference = DC89C41324460F95006900B9 /* SwiftUICaseStudies.app */;
			productType = "com.apple.product-type.application";
		};
		DC89C42824460F96006900B9 /* SwiftUICaseStudiesTests */ = {
			isa = PBXNativeTarget;
			buildConfigurationList = DC89C43524460F96006900B9 /* Build configuration list for PBXNativeTarget "SwiftUICaseStudiesTests" */;
			buildPhases = (
				DC89C42524460F96006900B9 /* Sources */,
				DC89C42624460F96006900B9 /* Frameworks */,
				DC89C42724460F96006900B9 /* Resources */,
				DC89C44124461077006900B9 /* Embed Frameworks */,
			);
			buildRules = (
			);
			dependencies = (
				DC89C42B24460F96006900B9 /* PBXTargetDependency */,
			);
			name = SwiftUICaseStudiesTests;
			packageProductDependencies = (
			);
			productName = CaseStudiesTests;
			productReference = DC89C42924460F96006900B9 /* SwiftUICaseStudiesTests.xctest */;
			productType = "com.apple.product-type.bundle.unit-test";
		};
/* End PBXNativeTarget section */

/* Begin PBXProject section */
		DC89C40B24460F95006900B9 /* Project object */ = {
			isa = PBXProject;
			attributes = {
				LastSwiftUpdateCheck = 1140;
				LastUpgradeCheck = 1140;
				ORGANIZATIONNAME = "Point-Free";
				TargetAttributes = {
					4142542A2469CA160037D818 = {
						CreatedOnToolsVersion = 11.4.1;
					};
					DC4C6EA62450DD380066A05D = {
						CreatedOnToolsVersion = 11.4.1;
					};
					DC4C6EBB2450DD390066A05D = {
						CreatedOnToolsVersion = 11.4.1;
						TestTargetID = DC4C6EA62450DD380066A05D;
					};
					DC89C41224460F95006900B9 = {
						CreatedOnToolsVersion = 11.4;
					};
					DC89C42824460F96006900B9 = {
						CreatedOnToolsVersion = 11.4;
						TestTargetID = DC89C41224460F95006900B9;
					};
				};
			};
			buildConfigurationList = DC89C40E24460F95006900B9 /* Build configuration list for PBXProject "CaseStudies" */;
			compatibilityVersion = "Xcode 9.3";
			developmentRegion = en;
			hasScannedForEncodings = 0;
			knownRegions = (
				en,
				Base,
			);
			mainGroup = DC89C40A24460F95006900B9;
			productRefGroup = DC89C41424460F95006900B9 /* Products */;
			projectDirPath = "";
			projectRoot = "";
			targets = (
				DC89C41224460F95006900B9 /* SwiftUICaseStudies */,
				DC89C42824460F96006900B9 /* SwiftUICaseStudiesTests */,
				DC4C6EA62450DD380066A05D /* UIKitCaseStudies */,
				DC4C6EBB2450DD390066A05D /* UIKitCaseStudiesTests */,
				4142542A2469CA160037D818 /* UIKitCaseStudiesiOS12 */,
			);
		};
/* End PBXProject section */

/* Begin PBXResourcesBuildPhase section */
		414254292469CA160037D818 /* Resources */ = {
			isa = PBXResourcesBuildPhase;
			buildActionMask = 2147483647;
			files = (
				4142543A2469CA180037D818 /* LaunchScreen.storyboard in Resources */,
				414254372469CA180037D818 /* Assets.xcassets in Resources */,
				414254352469CA160037D818 /* Main.storyboard in Resources */,
			);
			runOnlyForDeploymentPostprocessing = 0;
		};
		DC4C6EA52450DD380066A05D /* Resources */ = {
			isa = PBXResourcesBuildPhase;
			buildActionMask = 2147483647;
			files = (
				DC4C6EB62450DD380066A05D /* LaunchScreen.storyboard in Resources */,
				DC4C6EB32450DD380066A05D /* Preview Assets.xcassets in Resources */,
				DC4C6EB02450DD380066A05D /* Assets.xcassets in Resources */,
			);
			runOnlyForDeploymentPostprocessing = 0;
		};
		DC4C6EBA2450DD390066A05D /* Resources */ = {
			isa = PBXResourcesBuildPhase;
			buildActionMask = 2147483647;
			files = (
			);
			runOnlyForDeploymentPostprocessing = 0;
		};
		DC89C41124460F95006900B9 /* Resources */ = {
			isa = PBXResourcesBuildPhase;
			buildActionMask = 2147483647;
			files = (
				DC89C41D24460F96006900B9 /* Assets.xcassets in Resources */,
			);
			runOnlyForDeploymentPostprocessing = 0;
		};
		DC89C42724460F96006900B9 /* Resources */ = {
			isa = PBXResourcesBuildPhase;
			buildActionMask = 2147483647;
			files = (
			);
			runOnlyForDeploymentPostprocessing = 0;
		};
/* End PBXResourcesBuildPhase section */

/* Begin PBXSourcesBuildPhase section */
		414254272469CA160037D818 /* Sources */ = {
			isa = PBXSourcesBuildPhase;
			buildActionMask = 2147483647;
			files = (
				414254322469CA160037D818 /* ViewController.swift in Sources */,
				4142542E2469CA160037D818 /* AppDelegate.swift in Sources */,
			);
			runOnlyForDeploymentPostprocessing = 0;
		};
		DC4C6EA32450DD380066A05D /* Sources */ = {
			isa = PBXSourcesBuildPhase;
			buildActionMask = 2147483647;
			files = (
				DC4C6ED82450E4570066A05D /* UIViewRepresented.swift in Sources */,
				DC25DC642450F2DF00082E81 /* ActivityIndicatorViewController.swift in Sources */,
				DC4C6ED62450E1050066A05D /* CounterViewController.swift in Sources */,
				DC4C6EDA2450E6050066A05D /* NavigateAndLoad.swift in Sources */,
				DC4C6EAC2450DD380066A05D /* SceneDelegate.swift in Sources */,
				DC25DC612450F2B000082E81 /* LoadThenNavigate.swift in Sources */,
				DC25DC5F2450F13200082E81 /* IfLetStoreController.swift in Sources */,
				DC4C6EAE2450DD380066A05D /* RootViewController.swift in Sources */,
				DC630FDA2451016B00BAECBA /* ListsOfState.swift in Sources */,
			);
			runOnlyForDeploymentPostprocessing = 0;
		};
		DC4C6EB82450DD390066A05D /* Sources */ = {
			isa = PBXSourcesBuildPhase;
			buildActionMask = 2147483647;
			files = (
				DC4C6EC12450DD390066A05D /* UIKitCaseStudiesTests.swift in Sources */,
			);
			runOnlyForDeploymentPostprocessing = 0;
		};
		DC89C40F24460F95006900B9 /* Sources */ = {
			isa = PBXSourcesBuildPhase;
			buildActionMask = 2147483647;
			files = (
				DC89C449244618D5006900B9 /* 03-Navigation-LoadThenNavigate.swift in Sources */,
				DCC68EE12447C4630037F998 /* 01-GettingStarted-Composition-TwoCounters.swift in Sources */,
				DC072322244663B1003A8B65 /* 03-Navigation-Sheet-LoadThenPresent.swift in Sources */,
				DC89C45324465452006900B9 /* 03-Navigation-Lists-NavigateAndLoad.swift in Sources */,
				DCC68EE32447C8540037F998 /* 04-HigherOrderReducers-ReusableFavoriting.swift in Sources */,
				DCC68EDF2447BC810037F998 /* TemplateText.swift in Sources */,
				DCAC2A4F2452352E0094DEF5 /* 04-HigherOrderReducers-ElmLikeSubscriptions.swift in Sources */,
				CA6AC2672451135C00C71CB3 /* DownloadClient.swift in Sources */,
				DC89C44724461431006900B9 /* ActivityIndicator.swift in Sources */,
				CAA9ADC624465C810003A984 /* 02-Effects-Cancellation.swift in Sources */,
				DC2E370D24573ACB00B94699 /* 04-HigherOrderReducers-StrictReducers.swift in Sources */,
				DC9EB4172450CBD2005F413B /* UIViewRepresented.swift in Sources */,
				DC89C41924460F95006900B9 /* SceneDelegate.swift in Sources */,
				CA6AC2652451135C00C71CB3 /* CircularProgressView.swift in Sources */,
				CA6AC2642451135C00C71CB3 /* ReusableComponents-Download.swift in Sources */,
				CA6AC2662451135C00C71CB3 /* DownloadComponent.swift in Sources */,
				CAA9ADC22446587C0003A984 /* 02-Effects-Basics.swift in Sources */,
				DC89C41B24460F95006900B9 /* 00-RootView.swift in Sources */,
				DCC68EDD2447A5B00037F998 /* 01-GettingStarted-OptionalState.swift in Sources */,
				DCC68EAB244666AF0037F998 /* 03-Navigation-Sheet-PresentAndLoad.swift in Sources */,
				CA25E5D224463AD700DA666A /* 01-GettingStarted-Bindings-Basics.swift in Sources */,
				DC88D8A6245341EC0077F427 /* 01-GettingStarted-Animations.swift in Sources */,
				DC89C44D244621A5006900B9 /* 03-Navigation-NavigateAndLoad.swift in Sources */,
				DC89C4442446111B006900B9 /* 01-GettingStarted-Counter.swift in Sources */,
				DCE63B71245CC0B90080A23D /* 04-HigherOrderReducers-Recursion.swift in Sources */,
				CA27C0B7245780CE00CB1E59 /* 03-Effects-SystemEnvironment.swift in Sources */,
				CAA9ADCA2446605B0003A984 /* 02-Effects-LongLiving.swift in Sources */,
				DC89C45124462DE7006900B9 /* 03-Navigation-Lists-LoadThenNavigate.swift in Sources */,
				DC89C45524465C44006900B9 /* 02-Effects-Timers.swift in Sources */,
				CA7BC8EE245CCFE4001FB69F /* 01-GettingStarted-SharedState.swift in Sources */,
			);
			runOnlyForDeploymentPostprocessing = 0;
		};
		DC89C42524460F96006900B9 /* Sources */ = {
			isa = PBXSourcesBuildPhase;
			buildActionMask = 2147483647;
			files = (
				CA0C51FB245389CC00A04EAB /* 04-HigherOrderReducers-ResuableOfflineDownloadsTests.swift in Sources */,
				DC634B252448D15B00DAA016 /* 04-HigherOrderReducers-ReusableFavoritingTests.swift in Sources */,
				CAA9ADC824465D950003A984 /* 02-Effects-CancellationTests.swift in Sources */,
				DC07231724465D1E003A8B65 /* 02-Effects-TimersTests.swift in Sources */,
				CAA9ADC424465AB00003A984 /* 02-Effects-BasicsTests.swift in Sources */,
				CAA9ADCC2446615B0003A984 /* 02-Effects-LongLivingTests.swift in Sources */,
			);
			runOnlyForDeploymentPostprocessing = 0;
		};
/* End PBXSourcesBuildPhase section */

/* Begin PBXTargetDependency section */
		DC4C6EBE2450DD390066A05D /* PBXTargetDependency */ = {
			isa = PBXTargetDependency;
			target = DC4C6EA62450DD380066A05D /* UIKitCaseStudies */;
			targetProxy = DC4C6EBD2450DD390066A05D /* PBXContainerItemProxy */;
		};
		DC89C42B24460F96006900B9 /* PBXTargetDependency */ = {
			isa = PBXTargetDependency;
			target = DC89C41224460F95006900B9 /* SwiftUICaseStudies */;
			targetProxy = DC89C42A24460F96006900B9 /* PBXContainerItemProxy */;
		};
/* End PBXTargetDependency section */

/* Begin PBXVariantGroup section */
		414254332469CA160037D818 /* Main.storyboard */ = {
			isa = PBXVariantGroup;
			children = (
				414254342469CA160037D818 /* Base */,
			);
			name = Main.storyboard;
			sourceTree = "<group>";
		};
		414254382469CA180037D818 /* LaunchScreen.storyboard */ = {
			isa = PBXVariantGroup;
			children = (
				414254392469CA180037D818 /* Base */,
			);
			name = LaunchScreen.storyboard;
			sourceTree = "<group>";
		};
		DC4C6EB42450DD380066A05D /* LaunchScreen.storyboard */ = {
			isa = PBXVariantGroup;
			children = (
				DC4C6EB52450DD380066A05D /* Base */,
			);
			name = LaunchScreen.storyboard;
			sourceTree = "<group>";
		};
/* End PBXVariantGroup section */

/* Begin XCBuildConfiguration section */
		4142543D2469CA180037D818 /* Debug */ = {
			isa = XCBuildConfiguration;
			buildSettings = {
				ASSETCATALOG_COMPILER_APPICON_NAME = AppIcon;
				CODE_SIGN_STYLE = Automatic;
				DEVELOPMENT_TEAM = MLDJM8453C;
				INFOPLIST_FILE = UIKitCaseStudiesiOS12/Info.plist;
				IPHONEOS_DEPLOYMENT_TARGET = 12.4;
				LD_RUNPATH_SEARCH_PATHS = (
					"$(inherited)",
					"@executable_path/Frameworks",
				);
				PRODUCT_BUNDLE_IDENTIFIER = com.bioche.UIKitCaseStudiesiOS12;
				PRODUCT_NAME = "$(TARGET_NAME)";
				SWIFT_VERSION = 5.0;
				TARGETED_DEVICE_FAMILY = "1,2";
			};
			name = Debug;
		};
		4142543E2469CA180037D818 /* Release */ = {
			isa = XCBuildConfiguration;
			buildSettings = {
				ASSETCATALOG_COMPILER_APPICON_NAME = AppIcon;
				CODE_SIGN_STYLE = Automatic;
				DEVELOPMENT_TEAM = MLDJM8453C;
				INFOPLIST_FILE = UIKitCaseStudiesiOS12/Info.plist;
				IPHONEOS_DEPLOYMENT_TARGET = 12.4;
				LD_RUNPATH_SEARCH_PATHS = (
					"$(inherited)",
					"@executable_path/Frameworks",
				);
				PRODUCT_BUNDLE_IDENTIFIER = com.bioche.UIKitCaseStudiesiOS12;
				PRODUCT_NAME = "$(TARGET_NAME)";
				SWIFT_VERSION = 5.0;
				TARGETED_DEVICE_FAMILY = "1,2";
			};
			name = Release;
		};
		DC4C6EC42450DD390066A05D /* Debug */ = {
			isa = XCBuildConfiguration;
			buildSettings = {
				ASSETCATALOG_COMPILER_APPICON_NAME = AppIcon;
				CODE_SIGN_STYLE = Automatic;
				DEVELOPMENT_ASSET_PATHS = "\"UIKitCaseStudies/Preview Content\"";
				ENABLE_PREVIEWS = YES;
				INFOPLIST_FILE = UIKitCaseStudies/Info.plist;
				IPHONEOS_DEPLOYMENT_TARGET = 13.4;
				LD_RUNPATH_SEARCH_PATHS = (
					"$(inherited)",
					"@executable_path/Frameworks",
				);
				PRODUCT_BUNDLE_IDENTIFIER = co.pointfree.UIKitCaseStudies;
				PRODUCT_NAME = "$(TARGET_NAME)";
				SWIFT_VERSION = 5.0;
				TARGETED_DEVICE_FAMILY = "1,2";
			};
			name = Debug;
		};
		DC4C6EC52450DD390066A05D /* Release */ = {
			isa = XCBuildConfiguration;
			buildSettings = {
				ASSETCATALOG_COMPILER_APPICON_NAME = AppIcon;
				CODE_SIGN_STYLE = Automatic;
				DEVELOPMENT_ASSET_PATHS = "\"UIKitCaseStudies/Preview Content\"";
				ENABLE_PREVIEWS = YES;
				INFOPLIST_FILE = UIKitCaseStudies/Info.plist;
				IPHONEOS_DEPLOYMENT_TARGET = 13.4;
				LD_RUNPATH_SEARCH_PATHS = (
					"$(inherited)",
					"@executable_path/Frameworks",
				);
				PRODUCT_BUNDLE_IDENTIFIER = co.pointfree.UIKitCaseStudies;
				PRODUCT_NAME = "$(TARGET_NAME)";
				SWIFT_VERSION = 5.0;
				TARGETED_DEVICE_FAMILY = "1,2";
			};
			name = Release;
		};
		DC4C6EC72450DD390066A05D /* Debug */ = {
			isa = XCBuildConfiguration;
			buildSettings = {
				ALWAYS_EMBED_SWIFT_STANDARD_LIBRARIES = YES;
				BUNDLE_LOADER = "$(TEST_HOST)";
				CODE_SIGN_STYLE = Automatic;
				INFOPLIST_FILE = UIKitCaseStudiesTests/Info.plist;
				LD_RUNPATH_SEARCH_PATHS = (
					"$(inherited)",
					"@executable_path/Frameworks",
					"@loader_path/Frameworks",
				);
				PRODUCT_BUNDLE_IDENTIFIER = co.pointfree.UIKitCaseStudiesTests;
				PRODUCT_NAME = "$(TARGET_NAME)";
				SWIFT_VERSION = 5.0;
				TARGETED_DEVICE_FAMILY = "1,2";
				TEST_HOST = "$(BUILT_PRODUCTS_DIR)/UIKitCaseStudies.app/UIKitCaseStudies";
			};
			name = Debug;
		};
		DC4C6EC82450DD390066A05D /* Release */ = {
			isa = XCBuildConfiguration;
			buildSettings = {
				ALWAYS_EMBED_SWIFT_STANDARD_LIBRARIES = YES;
				BUNDLE_LOADER = "$(TEST_HOST)";
				CODE_SIGN_STYLE = Automatic;
				INFOPLIST_FILE = UIKitCaseStudiesTests/Info.plist;
				LD_RUNPATH_SEARCH_PATHS = (
					"$(inherited)",
					"@executable_path/Frameworks",
					"@loader_path/Frameworks",
				);
				PRODUCT_BUNDLE_IDENTIFIER = co.pointfree.UIKitCaseStudiesTests;
				PRODUCT_NAME = "$(TARGET_NAME)";
				SWIFT_VERSION = 5.0;
				TARGETED_DEVICE_FAMILY = "1,2";
				TEST_HOST = "$(BUILT_PRODUCTS_DIR)/UIKitCaseStudies.app/UIKitCaseStudies";
			};
			name = Release;
		};
		DC89C43024460F96006900B9 /* Debug */ = {
			isa = XCBuildConfiguration;
			buildSettings = {
				ALWAYS_SEARCH_USER_PATHS = NO;
				CLANG_ANALYZER_NONNULL = YES;
				CLANG_ANALYZER_NUMBER_OBJECT_CONVERSION = YES_AGGRESSIVE;
				CLANG_CXX_LANGUAGE_STANDARD = "gnu++14";
				CLANG_CXX_LIBRARY = "libc++";
				CLANG_ENABLE_MODULES = YES;
				CLANG_ENABLE_OBJC_ARC = YES;
				CLANG_ENABLE_OBJC_WEAK = YES;
				CLANG_WARN_BLOCK_CAPTURE_AUTORELEASING = YES;
				CLANG_WARN_BOOL_CONVERSION = YES;
				CLANG_WARN_COMMA = YES;
				CLANG_WARN_CONSTANT_CONVERSION = YES;
				CLANG_WARN_DEPRECATED_OBJC_IMPLEMENTATIONS = YES;
				CLANG_WARN_DIRECT_OBJC_ISA_USAGE = YES_ERROR;
				CLANG_WARN_DOCUMENTATION_COMMENTS = YES;
				CLANG_WARN_EMPTY_BODY = YES;
				CLANG_WARN_ENUM_CONVERSION = YES;
				CLANG_WARN_INFINITE_RECURSION = YES;
				CLANG_WARN_INT_CONVERSION = YES;
				CLANG_WARN_NON_LITERAL_NULL_CONVERSION = YES;
				CLANG_WARN_OBJC_IMPLICIT_RETAIN_SELF = YES;
				CLANG_WARN_OBJC_LITERAL_CONVERSION = YES;
				CLANG_WARN_OBJC_ROOT_CLASS = YES_ERROR;
				CLANG_WARN_RANGE_LOOP_ANALYSIS = YES;
				CLANG_WARN_STRICT_PROTOTYPES = YES;
				CLANG_WARN_SUSPICIOUS_MOVE = YES;
				CLANG_WARN_UNGUARDED_AVAILABILITY = YES_AGGRESSIVE;
				CLANG_WARN_UNREACHABLE_CODE = YES;
				CLANG_WARN__DUPLICATE_METHOD_MATCH = YES;
				COPY_PHASE_STRIP = NO;
				DEBUG_INFORMATION_FORMAT = dwarf;
				ENABLE_STRICT_OBJC_MSGSEND = YES;
				ENABLE_TESTABILITY = YES;
				GCC_C_LANGUAGE_STANDARD = gnu11;
				GCC_DYNAMIC_NO_PIC = NO;
				GCC_NO_COMMON_BLOCKS = YES;
				GCC_OPTIMIZATION_LEVEL = 0;
				GCC_PREPROCESSOR_DEFINITIONS = (
					"DEBUG=1",
					"$(inherited)",
				);
				GCC_WARN_64_TO_32_BIT_CONVERSION = YES;
				GCC_WARN_ABOUT_RETURN_TYPE = YES_ERROR;
				GCC_WARN_UNDECLARED_SELECTOR = YES;
				GCC_WARN_UNINITIALIZED_AUTOS = YES_AGGRESSIVE;
				GCC_WARN_UNUSED_FUNCTION = YES;
				GCC_WARN_UNUSED_VARIABLE = YES;
				MTL_ENABLE_DEBUG_INFO = INCLUDE_SOURCE;
				MTL_FAST_MATH = YES;
				ONLY_ACTIVE_ARCH = YES;
				SDKROOT = iphoneos;
				SWIFT_ACTIVE_COMPILATION_CONDITIONS = DEBUG;
				SWIFT_OPTIMIZATION_LEVEL = "-Onone";
			};
			name = Debug;
		};
		DC89C43124460F96006900B9 /* Release */ = {
			isa = XCBuildConfiguration;
			buildSettings = {
				ALWAYS_SEARCH_USER_PATHS = NO;
				CLANG_ANALYZER_NONNULL = YES;
				CLANG_ANALYZER_NUMBER_OBJECT_CONVERSION = YES_AGGRESSIVE;
				CLANG_CXX_LANGUAGE_STANDARD = "gnu++14";
				CLANG_CXX_LIBRARY = "libc++";
				CLANG_ENABLE_MODULES = YES;
				CLANG_ENABLE_OBJC_ARC = YES;
				CLANG_ENABLE_OBJC_WEAK = YES;
				CLANG_WARN_BLOCK_CAPTURE_AUTORELEASING = YES;
				CLANG_WARN_BOOL_CONVERSION = YES;
				CLANG_WARN_COMMA = YES;
				CLANG_WARN_CONSTANT_CONVERSION = YES;
				CLANG_WARN_DEPRECATED_OBJC_IMPLEMENTATIONS = YES;
				CLANG_WARN_DIRECT_OBJC_ISA_USAGE = YES_ERROR;
				CLANG_WARN_DOCUMENTATION_COMMENTS = YES;
				CLANG_WARN_EMPTY_BODY = YES;
				CLANG_WARN_ENUM_CONVERSION = YES;
				CLANG_WARN_INFINITE_RECURSION = YES;
				CLANG_WARN_INT_CONVERSION = YES;
				CLANG_WARN_NON_LITERAL_NULL_CONVERSION = YES;
				CLANG_WARN_OBJC_IMPLICIT_RETAIN_SELF = YES;
				CLANG_WARN_OBJC_LITERAL_CONVERSION = YES;
				CLANG_WARN_OBJC_ROOT_CLASS = YES_ERROR;
				CLANG_WARN_RANGE_LOOP_ANALYSIS = YES;
				CLANG_WARN_STRICT_PROTOTYPES = YES;
				CLANG_WARN_SUSPICIOUS_MOVE = YES;
				CLANG_WARN_UNGUARDED_AVAILABILITY = YES_AGGRESSIVE;
				CLANG_WARN_UNREACHABLE_CODE = YES;
				CLANG_WARN__DUPLICATE_METHOD_MATCH = YES;
				COPY_PHASE_STRIP = NO;
				DEBUG_INFORMATION_FORMAT = "dwarf-with-dsym";
				ENABLE_NS_ASSERTIONS = NO;
				ENABLE_STRICT_OBJC_MSGSEND = YES;
				GCC_C_LANGUAGE_STANDARD = gnu11;
				GCC_NO_COMMON_BLOCKS = YES;
				GCC_WARN_64_TO_32_BIT_CONVERSION = YES;
				GCC_WARN_ABOUT_RETURN_TYPE = YES_ERROR;
				GCC_WARN_UNDECLARED_SELECTOR = YES;
				GCC_WARN_UNINITIALIZED_AUTOS = YES_AGGRESSIVE;
				GCC_WARN_UNUSED_FUNCTION = YES;
				GCC_WARN_UNUSED_VARIABLE = YES;
				MTL_ENABLE_DEBUG_INFO = NO;
				MTL_FAST_MATH = YES;
				SDKROOT = iphoneos;
				SWIFT_COMPILATION_MODE = wholemodule;
				SWIFT_OPTIMIZATION_LEVEL = "-O";
				VALIDATE_PRODUCT = YES;
			};
			name = Release;
		};
		DC89C43324460F96006900B9 /* Debug */ = {
			isa = XCBuildConfiguration;
			buildSettings = {
				ASSETCATALOG_COMPILER_APPICON_NAME = AppIcon;
				CODE_SIGN_STYLE = Automatic;
				ENABLE_PREVIEWS = YES;
				INFOPLIST_FILE = SwiftUICaseStudies/Info.plist;
				LD_RUNPATH_SEARCH_PATHS = (
					"$(inherited)",
					"@executable_path/Frameworks",
				);
				PRODUCT_BUNDLE_IDENTIFIER = co.pointfree.SwiftUICaseStudies;
				PRODUCT_NAME = "$(TARGET_NAME)";
				SWIFT_VERSION = 5.0;
				TARGETED_DEVICE_FAMILY = "1,2";
			};
			name = Debug;
		};
		DC89C43424460F96006900B9 /* Release */ = {
			isa = XCBuildConfiguration;
			buildSettings = {
				ASSETCATALOG_COMPILER_APPICON_NAME = AppIcon;
				CODE_SIGN_STYLE = Automatic;
				ENABLE_PREVIEWS = YES;
				INFOPLIST_FILE = SwiftUICaseStudies/Info.plist;
				LD_RUNPATH_SEARCH_PATHS = (
					"$(inherited)",
					"@executable_path/Frameworks",
				);
				PRODUCT_BUNDLE_IDENTIFIER = co.pointfree.SwiftUICaseStudies;
				PRODUCT_NAME = "$(TARGET_NAME)";
				SWIFT_VERSION = 5.0;
				TARGETED_DEVICE_FAMILY = "1,2";
			};
			name = Release;
		};
		DC89C43624460F96006900B9 /* Debug */ = {
			isa = XCBuildConfiguration;
			buildSettings = {
				ALWAYS_EMBED_SWIFT_STANDARD_LIBRARIES = YES;
				BUNDLE_LOADER = "$(TEST_HOST)";
				CODE_SIGN_STYLE = Automatic;
				LD_RUNPATH_SEARCH_PATHS = (
					"$(inherited)",
					"@executable_path/Frameworks",
					"@loader_path/Frameworks",
				);
				PRODUCT_BUNDLE_IDENTIFIER = co.pointfree.SwiftUICaseStudiesTests;
				PRODUCT_NAME = "$(TARGET_NAME)";
				SWIFT_VERSION = 5.0;
				TARGETED_DEVICE_FAMILY = "1,2";
				TEST_HOST = "$(BUILT_PRODUCTS_DIR)/SwiftUICaseStudies.app/SwiftUICaseStudies";
			};
			name = Debug;
		};
		DC89C43724460F96006900B9 /* Release */ = {
			isa = XCBuildConfiguration;
			buildSettings = {
				ALWAYS_EMBED_SWIFT_STANDARD_LIBRARIES = YES;
				BUNDLE_LOADER = "$(TEST_HOST)";
				CODE_SIGN_STYLE = Automatic;
				LD_RUNPATH_SEARCH_PATHS = (
					"$(inherited)",
					"@executable_path/Frameworks",
					"@loader_path/Frameworks",
				);
				PRODUCT_BUNDLE_IDENTIFIER = co.pointfree.SwiftUICaseStudiesTests;
				PRODUCT_NAME = "$(TARGET_NAME)";
				SWIFT_VERSION = 5.0;
				TARGETED_DEVICE_FAMILY = "1,2";
				TEST_HOST = "$(BUILT_PRODUCTS_DIR)/SwiftUICaseStudies.app/SwiftUICaseStudies";
			};
			name = Release;
		};
/* End XCBuildConfiguration section */

/* Begin XCConfigurationList section */
		4142543C2469CA180037D818 /* Build configuration list for PBXNativeTarget "UIKitCaseStudiesiOS12" */ = {
			isa = XCConfigurationList;
			buildConfigurations = (
				4142543D2469CA180037D818 /* Debug */,
				4142543E2469CA180037D818 /* Release */,
			);
			defaultConfigurationIsVisible = 0;
			defaultConfigurationName = Release;
		};
		DC4C6EC32450DD390066A05D /* Build configuration list for PBXNativeTarget "UIKitCaseStudies" */ = {
			isa = XCConfigurationList;
			buildConfigurations = (
				DC4C6EC42450DD390066A05D /* Debug */,
				DC4C6EC52450DD390066A05D /* Release */,
			);
			defaultConfigurationIsVisible = 0;
			defaultConfigurationName = Release;
		};
		DC4C6EC62450DD390066A05D /* Build configuration list for PBXNativeTarget "UIKitCaseStudiesTests" */ = {
			isa = XCConfigurationList;
			buildConfigurations = (
				DC4C6EC72450DD390066A05D /* Debug */,
				DC4C6EC82450DD390066A05D /* Release */,
			);
			defaultConfigurationIsVisible = 0;
			defaultConfigurationName = Release;
		};
		DC89C40E24460F95006900B9 /* Build configuration list for PBXProject "CaseStudies" */ = {
			isa = XCConfigurationList;
			buildConfigurations = (
				DC89C43024460F96006900B9 /* Debug */,
				DC89C43124460F96006900B9 /* Release */,
			);
			defaultConfigurationIsVisible = 0;
			defaultConfigurationName = Release;
		};
		DC89C43224460F96006900B9 /* Build configuration list for PBXNativeTarget "SwiftUICaseStudies" */ = {
			isa = XCConfigurationList;
			buildConfigurations = (
				DC89C43324460F96006900B9 /* Debug */,
				DC89C43424460F96006900B9 /* Release */,
			);
			defaultConfigurationIsVisible = 0;
			defaultConfigurationName = Release;
		};
		DC89C43524460F96006900B9 /* Build configuration list for PBXNativeTarget "SwiftUICaseStudiesTests" */ = {
			isa = XCConfigurationList;
			buildConfigurations = (
				DC89C43624460F96006900B9 /* Debug */,
				DC89C43724460F96006900B9 /* Release */,
			);
			defaultConfigurationIsVisible = 0;
			defaultConfigurationName = Release;
		};
/* End XCConfigurationList section */

/* Begin XCSwiftPackageProductDependency section */
<<<<<<< HEAD
		4142543F2469EE9C0037D818 /* ComposableArchitecture */ = {
			isa = XCSwiftPackageProductDependency;
			productName = ComposableArchitecture;
		};
		DC4C6EC92450E0AF0066A05D /* ComposableArchitecture */ = {
=======
		DC13940D2469E25C00EE1157 /* ComposableArchitecture */ = {
>>>>>>> 11be1b66
			isa = XCSwiftPackageProductDependency;
			productName = ComposableArchitecture;
		};
		DC13940F2469E27300EE1157 /* ComposableArchitecture */ = {
			isa = XCSwiftPackageProductDependency;
			productName = ComposableArchitecture;
		};
/* End XCSwiftPackageProductDependency section */
	};
	rootObject = DC89C40B24460F95006900B9 /* Project object */;
}<|MERGE_RESOLUTION|>--- conflicted
+++ resolved
@@ -1106,15 +1106,7 @@
 /* End XCConfigurationList section */
 
 /* Begin XCSwiftPackageProductDependency section */
-<<<<<<< HEAD
-		4142543F2469EE9C0037D818 /* ComposableArchitecture */ = {
-			isa = XCSwiftPackageProductDependency;
-			productName = ComposableArchitecture;
-		};
-		DC4C6EC92450E0AF0066A05D /* ComposableArchitecture */ = {
-=======
 		DC13940D2469E25C00EE1157 /* ComposableArchitecture */ = {
->>>>>>> 11be1b66
 			isa = XCSwiftPackageProductDependency;
 			productName = ComposableArchitecture;
 		};

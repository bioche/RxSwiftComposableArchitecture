import Combine
import ComposableArchitecture
import LoginCore
import TicTacToeCommon
import TwoFactorCore
import UIKit

class LoginViewController: UIViewController {
  struct ViewState: Equatable {
    let alert: AlertState<LoginAction>?
    let email: String?
    let isActivityIndicatorHidden: Bool
    let isEmailTextFieldEnabled: Bool
    let isLoginButtonEnabled: Bool
    let isPasswordTextFieldEnabled: Bool
    let password: String?
  }

  enum ViewAction {
    case alertDismissed
    case emailChanged(String?)
    case loginButtonTapped
    case passwordChanged(String?)
    case twoFactorDismissed
  }

  let store: Store<LoginState, LoginAction>
  let viewStore: ViewStore<ViewState, ViewAction>

  private var cancellables: Set<AnyCancellable> = []

  init(store: Store<LoginState, LoginAction>) {
    self.store = store
    self.viewStore = ViewStore(store.scope(state: { $0.view }, action: LoginAction.view))
    super.init(nibName: nil, bundle: nil)
  }

  required init?(coder: NSCoder) {
    fatalError("init(coder:) has not been implemented")
  }

  override func viewDidLoad() {
    super.viewDidLoad()

    self.navigationItem.title = "Login"
    self.view.backgroundColor = .systemBackground

    let disclaimerLabel = UILabel()
    disclaimerLabel.text = """
      To login use any email and "password" for the password. If your email contains the \
      characters "2fa" you will be taken to a two-factor flow, and on that screen you can use \
      "1234" for the code.
      """
    disclaimerLabel.textAlignment = .left
    disclaimerLabel.numberOfLines = 0

    let divider = UIView()
    divider.backgroundColor = .gray

    let titleLabel = UILabel()
    titleLabel.text = "Please log in to play TicTacToe!"
    titleLabel.font = UIFont.preferredFont(forTextStyle: .title2)
    titleLabel.numberOfLines = 0

    let emailTextField = UITextField()
    emailTextField.placeholder = "email@address.com"
    emailTextField.borderStyle = .roundedRect
    emailTextField.autocapitalizationType = .none
    emailTextField.addTarget(
      self, action: #selector(emailTextFieldChanged(sender:)), for: .editingChanged)

    let passwordTextField = UITextField()
    passwordTextField.placeholder = "**********"
    passwordTextField.borderStyle = .roundedRect
    passwordTextField.addTarget(
      self, action: #selector(passwordTextFieldChanged(sender:)), for: .editingChanged)
    passwordTextField.isSecureTextEntry = true

    let loginButton = UIButton(type: .system)
    loginButton.setTitle("Login", for: .normal)
    loginButton.addTarget(self, action: #selector(loginButtonTapped(sender:)), for: .touchUpInside)

    let activityIndicator = UIActivityIndicatorView(style: .large)
    activityIndicator.startAnimating()

    let rootStackView = UIStackView(arrangedSubviews: [
      disclaimerLabel,
      divider,
      titleLabel,
      emailTextField,
      passwordTextField,
      loginButton,
      activityIndicator,
    ])
    rootStackView.isLayoutMarginsRelativeArrangement = true
    rootStackView.layoutMargins = .init(top: 0, left: 32, bottom: 0, right: 32)
    rootStackView.translatesAutoresizingMaskIntoConstraints = false
    rootStackView.axis = .vertical
    rootStackView.spacing = 24

    self.view.addSubview(rootStackView)

    NSLayoutConstraint.activate([
      rootStackView.leadingAnchor.constraint(equalTo: self.view.leadingAnchor),
      rootStackView.trailingAnchor.constraint(equalTo: self.view.trailingAnchor),
      rootStackView.centerYAnchor.constraint(equalTo: self.view.centerYAnchor),
      divider.heightAnchor.constraint(equalToConstant: 1),
    ])

    self.viewStore.publisher.isLoginButtonEnabled
      .assign(to: \.isEnabled, on: loginButton)
      .store(in: &self.cancellables)

    self.viewStore.publisher.email
      .assign(to: \.text, on: emailTextField)
      .store(in: &self.cancellables)

    self.viewStore.publisher.isEmailTextFieldEnabled
      .assign(to: \.isEnabled, on: emailTextField)
      .store(in: &self.cancellables)

    self.viewStore.publisher.password
      .assign(to: \.text, on: passwordTextField)
      .store(in: &self.cancellables)

    self.viewStore.publisher.isPasswordTextFieldEnabled
      .assign(to: \.isEnabled, on: passwordTextField)
      .store(in: &self.cancellables)

    self.viewStore.publisher.isActivityIndicatorHidden
      .assign(to: \.isHidden, on: activityIndicator)
      .store(in: &self.cancellables)

    self.viewStore.publisher.alert
      .sink { [weak self] alert in
        guard let self = self else { return }
        guard let alert = alert else { return }

        let alertController = UIAlertController(
<<<<<<< HEAD
          title: String(state: alert.title), message: nil, preferredStyle: .alert)
=======
          title: alert.title, message: nil, preferredStyle: .alert)
>>>>>>> 03ec39ec
        alertController.addAction(
          UIAlertAction(
            title: "Ok", style: .default,
            handler: { _ in
              self.viewStore.send(.alertDismissed)
            }))
        self.present(alertController, animated: true, completion: nil)
      }
      .store(in: &self.cancellables)

    self.store
      .scope(state: { $0.twoFactor }, action: LoginAction.twoFactor)
      .ifLet(
        then: { [weak self] twoFactorStore in
          self?.navigationController?.pushViewController(
            TwoFactorViewController(store: twoFactorStore),
            animated: true
          )
        },
        else: { [weak self] in
          guard let self = self else { return }
          self.navigationController?.popToViewController(self, animated: true)
        }
      )
      .store(in: &self.cancellables)
  }

  override func viewDidAppear(_ animated: Bool) {
    super.viewDidAppear(animated)

    if !self.isMovingToParent {
      self.viewStore.send(.twoFactorDismissed)
    }
  }

  @objc private func loginButtonTapped(sender: UIButton) {
    self.viewStore.send(.loginButtonTapped)
  }

  @objc private func emailTextFieldChanged(sender: UITextField) {
    self.viewStore.send(.emailChanged(sender.text))
  }

  @objc private func passwordTextFieldChanged(sender: UITextField) {
    self.viewStore.send(.passwordChanged(sender.text))
  }
}

extension LoginState {
  var view: LoginViewController.ViewState {
    .init(
      alert: self.alert,
      email: self.email,
      isActivityIndicatorHidden: !self.isLoginRequestInFlight,
      isEmailTextFieldEnabled: !self.isLoginRequestInFlight,
      isLoginButtonEnabled: self.isFormValid && !self.isLoginRequestInFlight,
      isPasswordTextFieldEnabled: !self.isLoginRequestInFlight,
      password: self.password
    )
  }
}

extension LoginAction {
  static func view(_ localAction: LoginViewController.ViewAction) -> Self {
    switch localAction {
    case .alertDismissed:
      return .alertDismissed
    case let .emailChanged(email):
      return .emailChanged(email ?? "")
    case .loginButtonTapped:
      return .loginButtonTapped
    case let .passwordChanged(password):
      return .passwordChanged(password ?? "")
    case .twoFactorDismissed:
      return .twoFactorDismissed
    }
  }
}<|MERGE_RESOLUTION|>--- conflicted
+++ resolved
@@ -137,11 +137,7 @@
         guard let alert = alert else { return }
 
         let alertController = UIAlertController(
-<<<<<<< HEAD
-          title: String(state: alert.title), message: nil, preferredStyle: .alert)
-=======
           title: alert.title, message: nil, preferredStyle: .alert)
->>>>>>> 03ec39ec
         alertController.addAction(
           UIAlertAction(
             title: "Ok", style: .default,

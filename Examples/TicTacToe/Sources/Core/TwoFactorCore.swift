--- conflicted
+++ resolved
@@ -64,11 +64,7 @@
       .cancellable(id: TwoFactorTearDownToken())
 
   case let .twoFactorResponse(.failure(error)):
-<<<<<<< HEAD
-    state.alert = .init(title: TextState(error.localizedDescription))
-=======
     state.alert = .init(title: error.localizedDescription)
->>>>>>> 03ec39ec
     state.isTwoFactorRequestInFlight = false
     return .none
 

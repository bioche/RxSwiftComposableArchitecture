--- conflicted
+++ resolved
@@ -73,11 +73,7 @@
         return .none
 
       case let .loginResponse(.failure(error)):
-<<<<<<< HEAD
-        state.alert = .init(title: TextState(error.localizedDescription))
-=======
         state.alert = .init(title: error.localizedDescription)
->>>>>>> 03ec39ec
         state.isLoginRequestInFlight = false
         return .none
 

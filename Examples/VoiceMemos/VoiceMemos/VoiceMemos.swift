--- conflicted
+++ resolved
@@ -257,83 +257,6 @@
   }
 }
 
-<<<<<<< HEAD
-struct VoiceMemoView: View {
-  // NB: We are using an explicit `ObservedObject` for the view store here instead of
-  // `WithViewStore` due to a SwiftUI bug where `GeometryReader`s inside `WithViewStore` will
-  // not properly update.
-  //
-  // Feedback filed: https://gist.github.com/mbrandonw/cc5da3d487bcf7c4f21c27019a440d18
-  @ObservedObject var viewStore: ViewStore<VoiceMemo, VoiceMemoAction>
-
-  init(store: Store<VoiceMemo, VoiceMemoAction>) {
-    self.viewStore = ViewStore(store)
-  }
-
-  var body: some View {
-    GeometryReader { proxy in
-      ZStack(alignment: .leading) {
-        if self.viewStore.mode.isPlaying {
-          Rectangle()
-            .foregroundColor(Color(white: 0.9))
-            .frame(width: proxy.size.width * CGFloat(self.viewStore.mode.progress ?? 0))
-            .animation(.linear(duration: 0.5))
-        }
-
-        HStack {
-          TextField(
-            "Untitled, \(dateFormatter.string(from: self.viewStore.date))",
-            text: self.viewStore.binding(
-              get: { $0.title }, send: VoiceMemoAction.titleTextFieldChanged)
-          )
-
-          Spacer()
-
-          dateComponentsFormatter.string(from: self.currentTime).map {
-            Text($0)
-              .font(Font.footnote.monospacedDigit())
-              .foregroundColor(.gray)
-          }
-
-          Button(action: { self.viewStore.send(.playButtonTapped) }) {
-            Image(systemName: self.viewStore.mode.isPlaying ? "stop.circle" : "play.circle")
-              .font(Font.system(size: 22))
-          }
-        }
-        .padding([.leading, .trailing])
-      }
-    }
-    .buttonStyle(BorderlessButtonStyle())
-    .listRowBackground(self.viewStore.mode.isPlaying ? Color(white: 0.97) : .clear)
-    .listRowInsets(EdgeInsets())
-  }
-
-  var currentTime: TimeInterval {
-    self.viewStore.mode.progress.map { $0 * self.viewStore.duration } ?? self.viewStore.duration
-  }
-}
-
-private struct AlertData: Identifiable, TCAIdentifiable {
-  var message: String
-  var id: String { self.message }
-}
-
-private let dateFormatter: DateFormatter = {
-  let formatter = DateFormatter()
-  formatter.dateStyle = .short
-  formatter.timeStyle = .medium
-  return formatter
-}()
-
-private let dateComponentsFormatter: DateComponentsFormatter = {
-  let formatter = DateComponentsFormatter()
-  formatter.allowedUnits = [.minute, .second]
-  formatter.zeroFormattingBehavior = .pad
-  return formatter
-}()
-
-=======
->>>>>>> c9c1a9a5
 struct VoiceMemos_Previews: PreviewProvider {
   static var previews: some View {
     VoiceMemosView(

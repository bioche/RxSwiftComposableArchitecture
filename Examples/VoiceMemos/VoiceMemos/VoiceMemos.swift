--- conflicted
+++ resolved
@@ -294,8 +294,6 @@
       )
     )
     .environment(\.colorScheme, .dark)
-<<<<<<< HEAD
-=======
   }
 }
 
@@ -316,6 +314,5 @@
       .setFailureType(to: Failure.self)
       .eraseToEffect()
       .cancellable(id: id)
->>>>>>> 03ec39ec
   }
 }
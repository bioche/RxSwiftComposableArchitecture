--- conflicted
+++ resolved
@@ -3,17 +3,9 @@
 import ComposableArchitecture
 import CoreMotion
 
-<<<<<<< HEAD
 @available(macOS, unavailable)
 @available(tvOS, unavailable)
 @available(iOS 13, watchOS 6.0, *)
-=======
-@available(iOS 4, *)
-@available(macCatalyst 13, *)
-@available(macOS, unavailable)
-@available(tvOS, unavailable)
-@available(watchOS 2, *)
->>>>>>> b8c67d5d
 extension MotionManager {
   public static let live = MotionManager(
     accelerometerData: { id in
@@ -102,13 +94,8 @@
       }
     },
     startAccelerometerUpdates: { id, queue in
-<<<<<<< HEAD
-      return Effect.run { subscriber -> Cancellable in
-        guard let manager = managers[id]
-=======
-      return Effect.run { subscriber in
-        guard let manager = requireMotionManager(id: id)
->>>>>>> b8c67d5d
+      return Effect.run { subscriber -> Cancellable in
+        guard let manager = requireMotionManager(id: id)
         else {
           return AnyCancellable {}
         }
@@ -129,13 +116,8 @@
       }
     },
     startDeviceMotionUpdates: { id, frame, queue in
-<<<<<<< HEAD
-      return Effect.run { subscriber -> Cancellable in
-        guard let manager = managers[id]
-=======
-      return Effect.run { subscriber in
-        guard let manager = requireMotionManager(id: id)
->>>>>>> b8c67d5d
+      return Effect.run { subscriber -> Cancellable in
+        guard let manager = requireMotionManager(id: id)
         else {
           return AnyCancellable {}
         }
@@ -156,13 +138,8 @@
       }
     },
     startGyroUpdates: { id, queue in
-<<<<<<< HEAD
-      return Effect.run { subscriber -> Cancellable in
-        guard let manager = managers[id]
-=======
-      return Effect.run { subscriber in
-        guard let manager = requireMotionManager(id: id)
->>>>>>> b8c67d5d
+      return Effect.run { subscriber -> Cancellable in
+        guard let manager = requireMotionManager(id: id)
         else {
           return AnyCancellable {}
         }
@@ -254,8 +231,14 @@
       }
     })
 
+  @available(macOS, unavailable)
+  @available(tvOS, unavailable)
+  @available(iOS 13, watchOS 6.0, *)
   private static var managers: [AnyHashable: CMMotionManager] = [:]
 
+  @available(macOS, unavailable)
+  @available(tvOS, unavailable)
+  @available(iOS 13, watchOS 6.0, *)
   private static func requireMotionManager(id: AnyHashable) -> CMMotionManager? {
     if managers[id] == nil {
       couldNotFindMotionManager(id: id)
@@ -276,25 +259,6 @@
 private var deviceMagnetometerUpdatesSubscribers:
   [AnyHashable: Effect<MagnetometerData, Error>.Subscriber] = [:]
 
-<<<<<<< HEAD
-
-@available(macOS, unavailable)
-@available(tvOS, unavailable)
-@available(iOS 13, watchOS 6.0, *)
-private var managers: [AnyHashable: CMMotionManager] = [:]
-
-@available(macOS, unavailable)
-@available(tvOS, unavailable)
-@available(iOS 13, watchOS 6.0, *)
-private func requireMotionManager(id: AnyHashable) -> CMMotionManager? {
-  if managers[id] == nil {
-    couldNotFindMotionManager(id: id)
-  }
-  return managers[id]
-}
-
-=======
->>>>>>> b8c67d5d
 private func couldNotFindMotionManager(id: Any) {
   assertionFailure(
     """

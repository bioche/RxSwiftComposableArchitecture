import Combine
import SwiftUI

/// A structure that transforms a store into an observable view store in order to compute views from
/// store state.
///
/// Due to a bug in SwiftUI, there are times that use of this view can interfere with some core
/// views provided by SwiftUI. The known problematic views are:
///
/// * If a `GeometryReader` is used inside a `WithViewStore` it will not receive state updates
///   correctly. To work around you either need to reorder the views so that `GeometryReader`
///   wraps the `WithViewStore`, or, if that is not possible, then you must hold onto an explicit
///   `@ObservedObject var viewStore: ViewStore<State, Action>` in your view in lieu of using
///   this helper (see [here](https://gist.github.com/mbrandonw/cc5da3d487bcf7c4f21c27019a440d18)).
/// * If you create a `Stepper` via the `Stepper.init(onIncrement:onDecrement:label:)` initializer
///   inside a `WithViewStore` it will behave erratically. To work around you should use the
///   initializer that takes a binding (see
///   [here](https://gist.github.com/mbrandonw/dee2ceac2c316a1619cfdf1dc7945f66)).
@available(iOS 13, macOS 10.15, tvOS 13.0, watchOS 6.0, *)
public struct WithViewStore<State, Action, Content>: View where Content: View {
  private let content: (ViewStore<State, Action>) -> Content
  private var prefix: String?
  @ObservedObject private var viewStore: ViewStore<State, Action>

  /// Initializes a structure that transforms a store into an observable view store in order to
  /// compute views from store state.

  /// - Parameters:
  ///   - store: A store.
  ///   - isDuplicate: A function to determine when two `State` values are equal. When values are
  ///     equal, repeat view computations are removed,
  ///   - content: A function that can generate content from a view store.
  public init(
    _ store: Store<State, Action>,
    removeDuplicates isDuplicate: @escaping (State, State) -> Bool,
    @ViewBuilder content: @escaping (ViewStore<State, Action>) -> Content
  ) {
    self.content = content
    self.viewStore = ViewStore(store, removeDuplicates: isDuplicate)
  }

  public var body: some View {
    #if DEBUG
      if let prefix = self.prefix {
        print(
          """
          \(prefix.isEmpty ? "" : "\(prefix): ")\
          Evaluating WithViewStore<\(State.self), \(Action.self), ...>.body
          """
        )
      }
    #endif
    return self.content(self.viewStore)
  }

  /// Prints debug information to the console whenever the view is computed.
  ///
  /// - Parameter prefix: A string with which to prefix all debug messages.
  /// - Returns: A structure that prints debug messages for all computations.
  public func debug(_ prefix: String = "") -> Self {
    var view = self
    view.prefix = prefix
    return view
  }
}

@available(iOS 13, macOS 10.15, tvOS 13.0, watchOS 6.0, *)
extension WithViewStore where State: Equatable {
  /// Initializes a structure that transforms a store into an observable view store in order to
  /// compute views from equatable store state.
  ///
  /// - Parameters:
  ///   - store: A store of equatable state.
  ///   - content: A function that can generate content from a view store.
  public init(
    _ store: Store<State, Action>,
    @ViewBuilder content: @escaping (ViewStore<State, Action>) -> Content
  ) {
    self.init(store, removeDuplicates: ==, content: content)
  }
}

<<<<<<< HEAD
@available(iOS 13, macOS 10.15, tvOS 13.0, watchOS 6.0, *)
=======
extension WithViewStore where State == Void {
  /// Initializes a structure that transforms a store into an observable view store in order to
  /// compute views from equatable store state.
  ///
  /// - Parameters:
  ///   - store: A store of equatable state.
  ///   - content: A function that can generate content from a view store.
  public init(
    _ store: Store<State, Action>,
    @ViewBuilder content: @escaping (ViewStore<State, Action>) -> Content
  ) {
    self.init(store, removeDuplicates: ==, content: content)
  }
}

>>>>>>> 11be1b66
extension WithViewStore: DynamicViewContent where State: Collection, Content: DynamicViewContent {
  public typealias Data = State

  public var data: State {
    self.viewStore.state
  }
}<|MERGE_RESOLUTION|>--- conflicted
+++ resolved
@@ -80,9 +80,7 @@
   }
 }
 
-<<<<<<< HEAD
 @available(iOS 13, macOS 10.15, tvOS 13.0, watchOS 6.0, *)
-=======
 extension WithViewStore where State == Void {
   /// Initializes a structure that transforms a store into an observable view store in order to
   /// compute views from equatable store state.
@@ -98,7 +96,7 @@
   }
 }
 
->>>>>>> 11be1b66
+@available(iOS 13, macOS 10.15, tvOS 13.0, watchOS 6.0, *)
 extension WithViewStore: DynamicViewContent where State: Collection, Content: DynamicViewContent {
   public typealias Data = State
 

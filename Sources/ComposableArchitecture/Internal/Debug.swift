--- conflicted
+++ resolved
@@ -309,32 +309,12 @@
         }
       }
     }
-<<<<<<< HEAD
-  }
-#endif
-
-#if canImport(Speech)
-  import Speech
-
-  @available(macOS 10.15, tvOS 13.0, watchOS 6.0, *)
-  extension SFSpeechRecognizerAuthorizationStatus: CustomDebugOutputConvertible {
-    public var debugOutput: String {
-      switch self {
-      case .notDetermined:
-        return "notDetermined"
-      case .denied:
-        return "denied"
-      case .restricted:
-        return "restricted"
-      case .authorized:
-        return "authorized"
-      @unknown default:
-        return "unknown"
-=======
   #endif
 
   #if canImport(Speech)
     import Speech
+
+    @available(macOS 10.15, tvOS 13.0, watchOS 6.0, *)
     extension SFSpeechRecognizerAuthorizationStatus: CustomDebugOutputConvertible {
       public var debugOutput: String {
         switch self {
@@ -349,7 +329,6 @@
         @unknown default:
           return "unknown"
         }
->>>>>>> 11be1b66
       }
     }
   #endif

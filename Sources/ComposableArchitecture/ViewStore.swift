import Foundation
import SwiftUI
import RxSwift

/// A `ViewStore` is an object that can observe state changes and send actions. They are most
/// commonly used in views, such as SwiftUI views, UIView or UIViewController, but they can be
/// used anywhere it makes sense to observe state and send actions.
///
/// In SwiftUI applications, a `ViewStore` is accessed most commonly using the `WithViewStore` view.
/// It can be initialized with a store and a closure that is handed a view store and must return a
/// view to be rendered:
///
///     var body: some View {
///       WithViewStore(self.store) { viewStore in
///         VStack {
///           Text("Current count: \(viewStore.count)")
///           Button("Increment") { viewStore.send(.incrementButtonTapped) }
///         }
///       }
///     }
///
/// In UIKit applications a `ViewStore` can be created from a `Store` and then subscribed to for
/// state updates:
///
///     let store: Store<State, Action>
///     let viewStore: ViewStore<State, Action>
///
///     init(store: Store<State, Action>) {
///       self.store = store
///       self.viewStore = ViewStore(store)
///     }
///
///     func viewDidLoad() {
///       super.viewDidLoad()
///
///       self.viewStore.publisher.count
///         .sink { [weak self] in self?.countLabel.text = $0 }
///         .store(in: &self.cancellables)
///     }
///
///     @objc func incrementButtonTapped() {
///       self.viewStore.send(.incrementButtonTapped)
///     }
///
@dynamicMemberLookup
public final class ViewStore<State, Action> {
  /// An observable on state.
  public let observable: StoreObservable<State>

  private var viewCancellable: Disposable?

  /// Initializes a view store from a store.
  ///
  /// - Parameters:
  ///   - store: A store.
  ///   - isDuplicate: A function to determine when two `State` values are equal. When values are
  ///     equal, repeat view computations are removed.
  public init(
    _ store: Store<State, Action>,
    removeDuplicates isDuplicate: @escaping (State, State) -> Bool
  ) {
    let observable = store.stateRelay.distinctUntilChanged(isDuplicate)
    self.observable = StoreObservable(observable)
    self.state = store.state
    self._send = store.send
    self.viewCancellable = observable.subscribe(onNext: { [weak self] in self?.state = $0 })
  }

  /// The current state.
<<<<<<< HEAD
  public internal(set) var state: State {
    didSet {
        if #available(iOS 13.0, macOS 10.15, tvOS 13.0, watchOS 6.0, *) {
        objectWillChange.send()
      }
=======
  public private(set) var state: State {
    willSet {
      self.objectWillChange.send()
>>>>>>> b8c67d5d
    }
  }

  let _send: (Action) -> Void

  /// Returns the resulting value of a given key path.
  public subscript<LocalState>(dynamicMember keyPath: KeyPath<State, LocalState>) -> LocalState {
    self.state[keyPath: keyPath]
  }

  /// Sends an action to the store.
  ///
  /// `ViewStore` is not thread safe and you should only send actions to it from the main thread.
  /// If you are wanting to send actions on background threads due to the fact that the reducer
  /// is performing computationally expensive work, then a better way to handle this is to wrap
  /// that work in an `Effect` that is performed on a background thread so that the result can
  /// be fed back into the store.
  ///
  /// - Parameter action: An action.
  public func send(_ action: Action) {
    self._send(action)
  }
}

extension ViewStore where State: Equatable {
  public convenience init(_ store: Store<State, Action>) {
    self.init(store, removeDuplicates: ==)
  }
}<|MERGE_RESOLUTION|>--- conflicted
+++ resolved
@@ -67,17 +67,11 @@
   }
 
   /// The current state.
-<<<<<<< HEAD
-  public internal(set) var state: State {
-    didSet {
-        if #available(iOS 13.0, macOS 10.15, tvOS 13.0, watchOS 6.0, *) {
-        objectWillChange.send()
-      }
-=======
   public private(set) var state: State {
     willSet {
-      self.objectWillChange.send()
->>>>>>> b8c67d5d
+      if #available(iOS 13.0, macOS 10.15, tvOS 13.0, watchOS 6.0, *) {
+        self.objectWillChange.send()
+      }
     }
   }
 

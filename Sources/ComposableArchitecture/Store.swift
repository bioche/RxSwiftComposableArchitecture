--- conflicted
+++ resolved
@@ -18,9 +18,9 @@
       stateRelay.accept(newValue)
     }
   }
-    
+
   var effectDisposeBags: [UUID: DisposeBag] = [:]
-    
+
   private var isSending = false
   private let disposeBag = DisposeBag()
   private let reducer: (inout State, Action) -> Effect<Action, Never>
@@ -71,24 +71,9 @@
     state toLocalState: @escaping (State) -> LocalState,
     action fromLocalAction: @escaping (LocalAction) -> Action
   ) -> Store<LocalState, LocalAction> {
-<<<<<<< HEAD
     scope(initialLocalState: toLocalState(state),
           state: toLocalState,
           action: fromLocalAction)
-=======
-    let localStore = Store<LocalState, LocalAction>(
-      initialState: toLocalState(self.state),
-      reducer: { localState, localAction in
-        self.send(fromLocalAction(localAction))
-        localState = toLocalState(self.state)
-        return .none
-      }
-    )
-    self.stateRelay
-      .subscribe(onNext: { [weak localStore] newValue in localStore?.state = toLocalState(newValue) })
-      .disposed(by: localStore.disposeBag)
-    return localStore
->>>>>>> 07b819f1
   }
 
   /// Scopes the store to one that exposes local state.
@@ -100,7 +85,7 @@
   ) -> Store<LocalState, Action> {
     scope(state: toLocalState, action: { $0 })
   }
-  
+
   /// Scopes the store to a publisher of stores of more local state and local actions.
   ///
   /// - Parameters:
@@ -140,7 +125,7 @@
         return localStore
       }.asObservable()
   }
-    
+
   /// Scopes the store to a publisher of stores of more local state and local actions.
   ///
   /// - Parameter toLocalState: A function that transforms a publisher of `State` into a publisher
@@ -163,7 +148,7 @@
       if self.isSending {
         assertionFailure(
           """
-          The store was sent the action \(debugCaseOutput(action)) while it was already 
+          The store was sent the action \(debugCaseOutput(action)) while it was already
           processing another action.
 
           This can happen for a few reasons:
@@ -238,14 +223,14 @@
   /// For SwiftUI, prefer the ForEachStore
   public func scopeForEach<EachState>(reloadCondition: @escaping (EachState, EachState) -> Bool = { _, _ in false }) -> Driver<[Store<EachState, Action>]>
     where State == [EachState], EachState: TCAIdentifiable {
-      
+
       return scope(state: { $0 }, action: { $1 })
         .scopeForEach(reloadCondition: reloadCondition)
   }
-  
+
   public func scopeForEach<EachState, EachAction>(reloadCondition: @escaping (EachState, EachState) -> Bool = { _, _ in false }) -> Driver<[Store<EachState, EachAction>]>
     where State == [EachState], EachState: TCAIdentifiable, Action == (EachState.ID, EachAction) {
-      
+
       stateRelay
         // with this we avoid sending a new array each time a modification occurs on an element.
         // Instead we publish a new array when the count changes or an object has changed identity (ID has changed)
@@ -264,7 +249,7 @@
         // no error possible as we come from a relay
         .asDriver(onErrorDriveWith: .never())
   }
-  
+
 }
 
 extension Store {
@@ -276,7 +261,7 @@
     state toLocalState: @escaping (State) -> LocalState?,
     action fromLocalAction: @escaping (LocalAction) -> Action
   ) -> Store<LocalState, LocalAction> {
-    
+
     let localStore = Store<LocalState, LocalAction>(
       initialState: initialLocalState,
       reducer: { localState, localAction in
@@ -287,24 +272,24 @@
         return .none
       }
     )
-    
-    localStore.parentCancellable = self.stateRelay
+
+    self.stateRelay
       .subscribe(onNext: { [weak localStore] newValue in
         if let newState = toLocalState(newValue) {
           localStore?.state = newState
         }
-      })
+      }).disposed(by: localStore.disposeBag)
     return localStore
-    
+
   }
 }
 
 /// The goal of this structure is to be able to perform a subscript as a quick way of mapping & avoid duplicates. As it comes from the ViewStore, the Driver trait is the more appropriate
 @dynamicMemberLookup
 public struct StoreDriver<State>: SharedSequenceConvertibleType {
-  
+
   public typealias Element = State
-  
+
   private let upstream: Observable<State>
 
   public func subscribe<Observer: ObserverType>(_ observer: Observer) -> Disposable where Observer.Element == State {
@@ -314,7 +299,7 @@
   public init<O: ObservableType>(_ observable: O) where O.Element == State {
     self.upstream = observable.asObservable()
   }
-  
+
   public func asSharedSequence() -> Driver<State> {
     upstream
       .do(onError: { error in assertionFailure("An error occurred in the stream handled by a store driver : \(error)") })

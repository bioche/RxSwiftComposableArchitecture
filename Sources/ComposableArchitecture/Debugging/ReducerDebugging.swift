--- conflicted
+++ resolved
@@ -1,9 +1,6 @@
 //import CasePaths
 import Dispatch
 
-<<<<<<< HEAD
-@available(iOS 13, macOS 10.15, tvOS 13.0, watchOS 6.0, *)
-=======
 /// Determines how the string description of an action should be printed when using the `.debug()`
 /// higher-order reducer.
 public enum ActionFormat {
@@ -25,7 +22,7 @@
   case prettyPrint
 }
 
->>>>>>> c9c1a9a5
+@available(iOS 13, macOS 10.15, tvOS 13.0, watchOS 6.0, *)
 extension Reducer {
   /// Prints debug messages describing all received actions and state mutations.
   ///

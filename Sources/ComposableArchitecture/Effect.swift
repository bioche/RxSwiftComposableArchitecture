import RxSwift
import Foundation

/// The `Effect` type encapsulates a unit of work that can be run in the outside world, and can feed
/// data back to the `Store`. It is the perfect place to do side effects, such as network requests,
/// saving/loading from disk, creating timers, interacting with dependencies, and more.
///
/// Effects are returned from reducers so that the `Store` can perform the effects after the reducer
/// is done running. It is important to note that `Store` is not thread safe, and so all effects
/// must receive values on the same thread, **and** if the store is being used to drive UI then it
/// must receive values on the main thread.
///
/// An effect simply wraps a `Publisher` value and provides some convenience initializers for
/// constructing some common types of effects.

/// Error management
/// Rx doesn't is way less explicit in its error management than Combine.
/// We choose to keep Failure to avoid diverging too much from the original library
/// and also try to force enforce the error handling

public struct Effect<Output, Failure: Error>: ObservableType {
  
  public typealias Element = Output
  
  public let upstream: Observable<Output>

  /// Initializes an effect that wraps a publisher. Each emission of the wrapped publisher will be
  /// emitted by the effect.
  ///
  /// This initializer is useful for turning any publisher into an effect. For example:
  ///
  ///     Effect(
  ///       NotificationCenter.default
  ///         .publisher(for: UIApplication.userDidTakeScreenshotNotification)
  ///     )
  ///
  /// Alternatively, you can use the `.eraseToEffect()` method that is defined on the `Publisher`
  /// protocol:
  ///
  ///     NotificationCenter.default
  ///       .publisher(for: UIApplication.userDidTakeScreenshotNotification)
  ///       .eraseToEffect()
  ///
  /// - Parameter publisher: A publisher.
  public init<O: ObservableType>(_ observable: O) where O.Element == Output {
    self.upstream = observable.asObservable()
  }

  public func subscribe<Observer: ObserverType>(_ observer: Observer) -> Disposable where Observer.Element == Element {
    upstream.subscribe(observer)
  }

  /// Initializes an effect that immediately emits the value passed in.
  ///
  /// - Parameter value: The value that is immediately emitted by the effect.
  public init(value: Output) {
    self.init(Observable.just(value))
  }

  /// Initializes an effect that immediately fails with the error passed in.
  ///
  /// - Parameter error: The error that is immediately emitted by the effect.
  public init(error: Failure) {
    self.init(Observable.error(error))
  }

  /// An effect that does nothing and completes immediately. Useful for situations where you must
  /// return an effect, but you don't need to do anything.
  public static var none: Effect {
    Observable.empty().eraseToEffect()
  }

  /// Creates an effect that can supply a single value asynchronously in the future.
  ///
  /// This can be helpful for converting APIs that are callback-based into ones that deal with
  /// `Effect`s.
  ///
  /// For example, to create an effect that delivers an integer after waiting a second:
  ///
  ///     Effect<Int, Never>.future { callback in
  ///       DispatchQueue.main.asyncAfter(deadline: .now() + 1) {
  ///         callback(.success(42))
  ///       }
  ///     }
  ///
  /// Note that you can only deliver a single value to the `callback`. If you send more they will be
  /// discarded:
  ///
  ///     Effect<Int, Never>.future { callback in
  ///       DispatchQueue.main.asyncAfter(deadline: .now() + 1) {
  ///         callback(.success(42))
  ///         callback(.success(1729)) // Will not be emitted by the effect
  ///       }
  ///     }
  ///
  ///  If you need to deliver more than one value to the effect, you should use the `Effect`
  ///  initializer that accepts a `Subscriber` value.
  ///
  /// - Parameter attemptToFulfill: A closure that takes a `callback` as an argument which can be
  ///   used to feed it `Result<Output, Failure>` values.
  public static func future(
<<<<<<< HEAD
    work: @escaping (@escaping (Result<Output, Error>) -> Void) -> Void
  ) -> Effect {
    Observable.create({ observer -> Disposable in
      work({ result in
        switch result {
        case .success(let output):
          observer.onNext(output)
          observer.onCompleted()
        case .failure(let error):
          observer.onError(error)
        }
      })
      return Disposables.create()
    })
=======
    _ attemptToFulfill: @escaping (@escaping (Result<Output, Failure>) -> Void) -> Void
  ) -> Effect {
    Deferred {
      Future { callback in
        attemptToFulfill { result in callback(result) }
      }
    }
>>>>>>> 11be1b66
    .eraseToEffect()
  }

  /// Initializes an effect that lazily executes some work in the real world and synchronously sends
  /// that data back into the store.
  ///
  /// For example, to load a user from some JSON on the disk, one can wrap that work in an effect:
  ///
  ///     Effect<User, Error>.result {
  ///       let fileUrl = URL(
  ///         fileURLWithPath: NSSearchPathForDirectoriesInDomains(
  ///           .documentDirectory, .userDomainMask, true
  ///         )[0]
  ///       )
  ///       .appendingPathComponent("user.json")
  ///
  ///       let result = Result<User, Error> {
  ///         let data = try Data(contentsOf: fileUrl)
  ///         return try JSONDecoder().decode(User.self, from: $0)
  ///       }
  ///
  ///       return result
  ///     }
  ///
  /// - Parameter attemptToFulfill: A closure encapsulating some work to execute in the real world.
  /// - Returns: An effect.
<<<<<<< HEAD
  public static func result(_ work: @escaping () -> Result<Output, Error>) -> Self {
    Observable.just(())
      .map { try work().get() }
      .eraseToEffect()
=======
  public static func result(_ attemptToFulfill: @escaping () -> Result<Output, Failure>) -> Self {
    Deferred { Future { $0(attemptToFulfill()) } }.eraseToEffect()
>>>>>>> 11be1b66
  }

  /// Initializes an effect from a callback that can send as many values as it wants, and can send
  /// a completion.
  ///
  /// This initializer is useful for bridging callback APIs, delegate APIs, and manager APIs to the
  /// `Effect` type. One can wrap those APIs in an Effect so that its events are sent through the
  /// effect, which allows the reducer to handle them.
  ///
  /// For example, one can create an effect to ask for access to `MPMediaLibrary`. It can start by
  /// sending the current status immediately, and then if the current status is `notDetermined` it
  /// can request authorization, and once a status is received it can send that back to the effect:
  ///
  ///     Effect.run { subscriber in
  ///       subscriber.send(MPMediaLibrary.authorizationStatus())
  ///
  ///       guard MPMediaLibrary.authorizationStatus() == .notDetermined else {
  ///         subscriber.send(completion: .finished)
  ///         return AnyCancellable {}
  ///       }
  ///
  ///       MPMediaLibrary.requestAuthorization { status in
  ///         subscriber.send(status)
  ///         subscriber.send(completion: .finished)
  ///       }
  ///       return AnyCancellable {
  ///         // Typically clean up resources that were created here, but this effect doesn't
  ///         // have any.
  ///       }
  ///     }
  ///
<<<<<<< HEAD
  /// - Parameter run: A closure that accepts a `Subscriber` value and returns a cancellable. When
  ///   the `Effect` is completed, the cancellable will be used to clean up any
  ///   resources created when the effect was started.
  public static func async(
    _ run: @escaping (AnyObserver<Output>) -> Disposable
  ) -> Self {
    Observable.create(run).eraseToEffect()
=======
  /// - Parameter work: A closure that accepts a `Subscriber` value and returns a cancellable. When
  ///   the `Effect` is completed, the cancellable will be used to clean up any resources created
  ///   when the effect was started.
  public static func run(
    _ work: @escaping (Effect.Subscriber<Output, Failure>) -> Cancellable
  ) -> Self {
    AnyPublisher.create(work).eraseToEffect()
>>>>>>> 11be1b66
  }

  /// Concatenates a variadic list of effects together into a single effect, which runs the effects
  /// one after the other.
  ///
  /// - Parameter effects: A variadic list of effects.
  /// - Returns: A new effect
  public static func concatenate(_ effects: Effect...) -> Effect {
    .concatenate(effects)
  }

  /// Concatenates a collection of effects together into a single effect, which runs the effects one
  /// after the other.
  ///
  /// - Parameter effects: A collection of effects.
  /// - Returns: A new effect
  public static func concatenate<C: Collection>(
    _ effects: C
  ) -> Effect where C.Element == Effect {
    //guard let first = effects.first else { return .none }
    
    Observable.concat(effects.map { $0.upstream }).eraseToEffect()
    
//    return
//      effects
//      .suffix(effects.count - 1)
//      .reduce(into: first) { effects, effect in
//        effects = effects.append(effect).eraseToEffect()
//      }
  }

  /// Merges a variadic list of effects together into a single effect, which runs the effects at the
  /// same time.
  ///
  /// - Parameter effects: A list of effects.
  /// - Returns: A new effect
  public static func merge(
    _ effects: Effect...
  ) -> Effect {
    .merge(effects)
  }

  /// Merges a sequence of effects together into a single effect, which runs the effects at the same
  /// time.
  ///
  /// - Parameter effects: A sequence of effects.
  /// - Returns: A new effect
  public static func merge<S: Sequence>(_ effects: S) -> Effect where S.Element == Effect {
    Observable
      .merge(effects.map { $0.upstream })
      .eraseToEffect()
  }

  /// Creates an effect that executes some work in the real world that doesn't need to feed data
  /// back into the store.
  ///
  /// - Parameter work: A closure encapsulating some work to execute in the real world.
  /// - Returns: An effect.
<<<<<<< HEAD
  public static func fireAndForget(work: @escaping () -> Void) -> Effect {
    Observable<Output>.empty()
      .do(onCompleted: { work() })
      .eraseToEffect()
=======
  public static func fireAndForget(_ work: @escaping () -> Void) -> Effect {
    Deferred { () -> Empty<Output, Failure> in
      work()
      return Empty(completeImmediately: true)
    }
    .eraseToEffect()
>>>>>>> 11be1b66
  }

  /// Transforms all elements from the upstream effect with a provided closure.
  ///
  /// - Parameter transform: A closure that transforms the upstream effect's output to a new output.
  /// - Returns: A publisher that uses the provided closure to map elements from the upstream effect
  ///   to new elements that it then publishes.
  public func map<T>(_ transform: @escaping (Output) -> T) -> Effect<T, Failure> {
    upstream.map(transform).eraseToEffect()
  }
}

extension Effect {
  public func asObservable() -> Observable<Output> {
    self.upstream
  }
}

extension Effect /* where Failure == Swift.Error */ {
  /// Initializes an effect that lazily executes some work in the real world and synchronously sends
  /// that data back into the store.
  ///
  /// For example, to load a user from some JSON on the disk, one can wrap that work in an effect:
  ///
  ///     Effect<User, Error>.catching {
  ///       let fileUrl = URL(
  ///         fileURLWithPath: NSSearchPathForDirectoriesInDomains(
  ///           .documentDirectory, .userDomainMask, true
  ///         )[0]
  ///       )
  ///       .appendingPathComponent("user.json")
  ///
  ///       let data = try Data(contentsOf: fileUrl)
  ///       return try JSONDecoder().decode(User.self, from: $0)
  ///     }
  ///
  /// - Parameter work: A closure encapsulating some work to execute in the real world.
  /// - Returns: An effect.
  public static func catching(_ work: @escaping () throws -> Output) -> Self {
    .future { $0(Result { try work() }) }
  }
}

extension Effect where Output == Never {
  /// Upcasts an `Effect<Never, Failure>` to an `Effect<T, Failure>` for any type `T`. This is
  /// possible to do because an `Effect<Never, Failure>` can never produce any values to feed back
  /// into the store (hence the name "fire and forget"), and therefore we can act like it's an
  /// effect that produces values of any type (since it never produces values).
  ///
  /// This is useful for times you have an `Effect<Never, Failure>` but need to massage it into
  /// another type in order to return it from a reducer:
  ///
  ///     case .buttonTapped:
  ///       return analyticsClient.track("Button Tapped")
  ///         .fireAndForget()
  ///
  /// - Returns: An effect.
  public func fireAndForget<T>() -> Effect<T, Failure> {
    func absurd<A>(_ never: Never) -> A {}
    return self.map(absurd)
  }

}<|MERGE_RESOLUTION|>--- conflicted
+++ resolved
@@ -99,11 +99,10 @@
   /// - Parameter attemptToFulfill: A closure that takes a `callback` as an argument which can be
   ///   used to feed it `Result<Output, Failure>` values.
   public static func future(
-<<<<<<< HEAD
-    work: @escaping (@escaping (Result<Output, Error>) -> Void) -> Void
+    _ attemptToFulfill: @escaping (@escaping (Result<Output, Failure>) -> Void) -> Void
   ) -> Effect {
     Observable.create({ observer -> Disposable in
-      work({ result in
+      attemptToFulfill({ result in
         switch result {
         case .success(let output):
           observer.onNext(output)
@@ -114,15 +113,6 @@
       })
       return Disposables.create()
     })
-=======
-    _ attemptToFulfill: @escaping (@escaping (Result<Output, Failure>) -> Void) -> Void
-  ) -> Effect {
-    Deferred {
-      Future { callback in
-        attemptToFulfill { result in callback(result) }
-      }
-    }
->>>>>>> 11be1b66
     .eraseToEffect()
   }
 
@@ -149,15 +139,10 @@
   ///
   /// - Parameter attemptToFulfill: A closure encapsulating some work to execute in the real world.
   /// - Returns: An effect.
-<<<<<<< HEAD
-  public static func result(_ work: @escaping () -> Result<Output, Error>) -> Self {
+  public static func result(_ attemptToFulfill: @escaping () -> Result<Output, Failure>) -> Self {
     Observable.just(())
-      .map { try work().get() }
+      .map { try attemptToFulfill().get() }
       .eraseToEffect()
-=======
-  public static func result(_ attemptToFulfill: @escaping () -> Result<Output, Failure>) -> Self {
-    Deferred { Future { $0(attemptToFulfill()) } }.eraseToEffect()
->>>>>>> 11be1b66
   }
 
   /// Initializes an effect from a callback that can send as many values as it wants, and can send
@@ -189,23 +174,13 @@
   ///       }
   ///     }
   ///
-<<<<<<< HEAD
-  /// - Parameter run: A closure that accepts a `Subscriber` value and returns a cancellable. When
-  ///   the `Effect` is completed, the cancellable will be used to clean up any
-  ///   resources created when the effect was started.
-  public static func async(
-    _ run: @escaping (AnyObserver<Output>) -> Disposable
-  ) -> Self {
-    Observable.create(run).eraseToEffect()
-=======
   /// - Parameter work: A closure that accepts a `Subscriber` value and returns a cancellable. When
   ///   the `Effect` is completed, the cancellable will be used to clean up any resources created
   ///   when the effect was started.
   public static func run(
-    _ work: @escaping (Effect.Subscriber<Output, Failure>) -> Cancellable
+    _ work: @escaping (AnyObserver<Output>) -> Disposable
   ) -> Self {
-    AnyPublisher.create(work).eraseToEffect()
->>>>>>> 11be1b66
+    Observable.create(work).eraseToEffect()
   }
 
   /// Concatenates a variadic list of effects together into a single effect, which runs the effects
@@ -264,19 +239,10 @@
   ///
   /// - Parameter work: A closure encapsulating some work to execute in the real world.
   /// - Returns: An effect.
-<<<<<<< HEAD
-  public static func fireAndForget(work: @escaping () -> Void) -> Effect {
+  public static func fireAndForget(_ work: @escaping () -> Void) -> Effect {
     Observable<Output>.empty()
       .do(onCompleted: { work() })
       .eraseToEffect()
-=======
-  public static func fireAndForget(_ work: @escaping () -> Void) -> Effect {
-    Deferred { () -> Empty<Output, Failure> in
-      work()
-      return Empty(completeImmediately: true)
-    }
-    .eraseToEffect()
->>>>>>> 11be1b66
   }
 
   /// Transforms all elements from the upstream effect with a provided closure.
@@ -295,7 +261,7 @@
   }
 }
 
-extension Effect /* where Failure == Swift.Error */ {
+extension Effect where Failure == Swift.Error {
   /// Initializes an effect that lazily executes some work in the real world and synchronously sends
   /// that data back into the store.
   ///

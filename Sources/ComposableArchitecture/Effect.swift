--- conflicted
+++ resolved
@@ -61,19 +61,7 @@
   ///
   /// - Parameter error: The error that is immediately emitted by the effect.
   public init(error: Failure) {
-<<<<<<< HEAD
-    // NB: Ideally we'd return a `Fail` publisher here, but due to a bug in iOS 13 that publisher
-    //     can crash when used with certain combinations of operators such as `.retry.catch`. The
-    //     bug was fixed in iOS 14, but to remain compatible with iOS 13 and higher we need to do
-    //     a little trickery to fail in a slightly different way.
-    self.init(
-      Deferred {
-        Future { $0(.failure(error)) }
-      }
-    )
-=======
     self.init(Observable.error(error))
->>>>>>> 03ec39ec
   }
 
   /// An effect that does nothing and completes immediately. Useful for situations where you must
@@ -313,66 +301,6 @@
   }
 }
 
-<<<<<<< HEAD
-extension Publisher {
-  /// Turns any publisher into an `Effect`.
-  ///
-  /// This can be useful for when you perform a chain of publisher transformations in a reducer, and
-  /// you need to convert that publisher to an effect so that you can return it from the reducer:
-  ///
-  ///     case .buttonTapped:
-  ///       return fetchUser(id: 1)
-  ///         .filter(\.isAdmin)
-  ///         .eraseToEffect()
-  ///
-  /// - Returns: An effect that wraps `self`.
-  public func eraseToEffect() -> Effect<Output, Failure> {
-    Effect(self)
-  }
-
-  /// Turns any publisher into an `Effect` that cannot fail by wrapping its output and failure in a
-  /// result.
-  ///
-  /// This can be useful when you are working with a failing API but want to deliver its data to an
-  /// action that handles both success and failure.
-  ///
-  ///     case .buttonTapped:
-  ///       return fetchUser(id: 1)
-  ///         .catchToEffect()
-  ///         .map(ProfileAction.userResponse)
-  ///
-  /// - Returns: An effect that wraps `self`.
-  public func catchToEffect() -> Effect<Result<Output, Failure>, Never> {
-    self.map(Result.success)
-      .catch { Just(.failure($0)) }
-      .eraseToEffect()
-  }
-
-  /// Turns any publisher into an `Effect` for any output and failure type by ignoring all output
-  /// and any failure.
-  ///
-  /// This is useful for times you want to fire off an effect but don't want to feed any data back
-  /// into the system. It can automatically promote an effect to your reducer's domain.
-  ///
-  ///     case .buttonTapped:
-  ///       return analyticsClient.track("Button Tapped")
-  ///         .fireAndForget()
-  ///
-  /// - Parameters:
-  ///   - outputType: An output type.
-  ///   - failureType: A failure type.
-  /// - Returns: An effect that never produces output or errors.
-  public func fireAndForget<NewOutput, NewFailure>(
-    outputType: NewOutput.Type = NewOutput.self,
-    failureType: NewFailure.Type = NewFailure.self
-  ) -> Effect<NewOutput, NewFailure> {
-    return
-      self
-      .flatMap { _ in Empty() }
-      .catch { _ in Empty() }
-      .eraseToEffect()
-  }
-=======
 extension Effect {
   /// Turns any publisher into an `Effect` for any output and failure type by ignoring all output
   /// and any failure.
@@ -397,5 +325,4 @@
       .eraseToEffect()
   }
 
->>>>>>> 03ec39ec
 }
import RxSwift
import Foundation

/// The `Effect` type encapsulates a unit of work that can be run in the outside world, and can feed
/// data back to the `Store`. It is the perfect place to do side effects, such as network requests,
/// saving/loading from disk, creating timers, interacting with dependencies, and more.
///
/// Effects are returned from reducers so that the `Store` can perform the effects after the reducer
/// is done running. It is important to note that `Store` is not thread safe, and so all effects
/// must receive values on the same thread, **and** if the store is being used to drive UI then it
/// must receive values on the main thread.
///
/// An effect simply wraps a `Publisher` value and provides some convenience initializers for
/// constructing some common types of effects.

/// Error management
/// Rx doesn't is way less explicit in its error management than Combine.
/// We choose to keep Failure to avoid diverging too much from the original library
/// and also try to force enforce the error handling

public struct Effect<Output, Failure: Error>: ObservableType {
  
  public typealias Element = Output
  
  public let upstream: Observable<Output>

  /// Initializes an effect that wraps a publisher. Each emission of the wrapped publisher will be
  /// emitted by the effect.
  ///
  /// This initializer is useful for turning any publisher into an effect. For example:
  ///
  ///     Effect(
  ///       NotificationCenter.default
  ///         .publisher(for: UIApplication.userDidTakeScreenshotNotification)
  ///     )
  ///
  /// Alternatively, you can use the `.eraseToEffect()` method that is defined on the `Publisher`
  /// protocol:
  ///
  ///     NotificationCenter.default
  ///       .publisher(for: UIApplication.userDidTakeScreenshotNotification)
  ///       .eraseToEffect()
  ///
  /// - Parameter publisher: A publisher.
  public init<O: ObservableType>(_ observable: O) where O.Element == Output {
    self.upstream = observable.asObservable()
  }

<<<<<<< HEAD
  public func subscribe<Observer: ObserverType>(_ observer: Observer) -> Disposable where Observer.Element == Element {
    upstream.subscribe(observer)
=======
  public func receive<S>(
    subscriber: S
  ) where S: Combine.Subscriber, Failure == S.Failure, Output == S.Input {
    self.upstream.subscribe(subscriber)
>>>>>>> c9c1a9a5
  }

  /// Initializes an effect that immediately emits the value passed in.
  ///
  /// - Parameter value: The value that is immediately emitted by the effect.
  public init(value: Output) {
    self.init(Observable.just(value))
  }

  /// Initializes an effect that immediately fails with the error passed in.
  ///
  /// - Parameter error: The error that is immediately emitted by the effect.
  public init(error: Failure) {
    self.init(Observable.error(error))
  }

  /// An effect that does nothing and completes immediately. Useful for situations where you must
  /// return an effect, but you don't need to do anything.
  public static var none: Effect {
    Observable.empty().eraseToEffect()
  }

  /// Creates an effect that can supply a single value asynchronously in the future.
  ///
  /// This can be helpful for converting APIs that are callback-based into ones that deal with
  /// `Effect`s.
  ///
  /// For example, to create an effect that delivers an integer after waiting a second:
  ///
  ///     Effect<Int, Never>.future { callback in
  ///       DispatchQueue.main.asyncAfter(deadline: .now() + 1) {
  ///         callback(.success(42))
  ///       }
  ///     }
  ///
  /// Note that you can only deliver a single value to the `callback`. If you send more they will be
  /// discarded:
  ///
  ///     Effect<Int, Never>.future { callback in
  ///       DispatchQueue.main.asyncAfter(deadline: .now() + 1) {
  ///         callback(.success(42))
  ///         callback(.success(1729)) // Will not be emitted by the effect
  ///       }
  ///     }
  ///
  ///  If you need to deliver more than one value to the effect, you should use the `Effect`
  ///  initializer that accepts a `Subscriber` value.
  ///
  /// - Parameter attemptToFulfill: A closure that takes a `callback` as an argument which can be
  ///   used to feed it `Result<Output, Failure>` values.
  public static func future(
    _ attemptToFulfill: @escaping (@escaping (Result<Output, Failure>) -> Void) -> Void
  ) -> Effect {
    Observable.create({ observer -> Disposable in
      attemptToFulfill({ result in
        switch result {
        case .success(let output):
          observer.onNext(output)
          observer.onCompleted()
        case .failure(let error):
          observer.onError(error)
        }
      })
      return Disposables.create()
    })
    .eraseToEffect()
  }

  /// Initializes an effect that lazily executes some work in the real world and synchronously sends
  /// that data back into the store.
  ///
  /// For example, to load a user from some JSON on the disk, one can wrap that work in an effect:
  ///
  ///     Effect<User, Error>.result {
  ///       let fileUrl = URL(
  ///         fileURLWithPath: NSSearchPathForDirectoriesInDomains(
  ///           .documentDirectory, .userDomainMask, true
  ///         )[0]
  ///       )
  ///       .appendingPathComponent("user.json")
  ///
  ///       let result = Result<User, Error> {
  ///         let data = try Data(contentsOf: fileUrl)
  ///         return try JSONDecoder().decode(User.self, from: $0)
  ///       }
  ///
  ///       return result
  ///     }
  ///
  /// - Parameter attemptToFulfill: A closure encapsulating some work to execute in the real world.
  /// - Returns: An effect.
  public static func result(_ attemptToFulfill: @escaping () -> Result<Output, Failure>) -> Self {
    Observable.just(())
      .map { try attemptToFulfill().get() }
      .eraseToEffect()
  }

  /// Initializes an effect from a callback that can send as many values as it wants, and can send
  /// a completion.
  ///
  /// This initializer is useful for bridging callback APIs, delegate APIs, and manager APIs to the
  /// `Effect` type. One can wrap those APIs in an Effect so that its events are sent through the
  /// effect, which allows the reducer to handle them.
  ///
  /// For example, one can create an effect to ask for access to `MPMediaLibrary`. It can start by
  /// sending the current status immediately, and then if the current status is `notDetermined` it
  /// can request authorization, and once a status is received it can send that back to the effect:
  ///
  ///     Effect.run { subscriber in
  ///       subscriber.send(MPMediaLibrary.authorizationStatus())
  ///
  ///       guard MPMediaLibrary.authorizationStatus() == .notDetermined else {
  ///         subscriber.send(completion: .finished)
  ///         return AnyCancellable {}
  ///       }
  ///
  ///       MPMediaLibrary.requestAuthorization { status in
  ///         subscriber.send(status)
  ///         subscriber.send(completion: .finished)
  ///       }
  ///       return AnyCancellable {
  ///         // Typically clean up resources that were created here, but this effect doesn't
  ///         // have any.
  ///       }
  ///     }
  ///
  /// - Parameter work: A closure that accepts a `Subscriber` value and returns a cancellable. When
  ///   the `Effect` is completed, the cancellable will be used to clean up any resources created
  ///   when the effect was started.
  public static func run(
<<<<<<< HEAD
    _ work: @escaping (AnyObserver<Output>) -> Disposable
=======
    _ work: @escaping (Effect.Subscriber) -> Cancellable
>>>>>>> c9c1a9a5
  ) -> Self {
    Observable.create(work).eraseToEffect()
  }

  /// Concatenates a variadic list of effects together into a single effect, which runs the effects
  /// one after the other.
  ///
  /// - Warning: Combine's `Publishers.Concatenate` operator, which this function uses, can leak
  ///   when its suffix is a `Publishers.MergeMany` operator, which is used throughout the
  ///   Composable Architecture in functions like `Reducer.combine`.
  ///
  ///   Feedback filed: <https://gist.github.com/mbrandonw/611c8352e1bd1c22461bd505e320ab58>
  ///
  /// - Parameter effects: A variadic list of effects.
  /// - Returns: A new effect
  public static func concatenate(_ effects: Effect...) -> Effect {
    .concatenate(effects)
  }

  /// Concatenates a collection of effects together into a single effect, which runs the effects one
  /// after the other.
  ///
  /// - Warning: Combine's `Publishers.Concatenate` operator, which this function uses, can leak
  ///   when its suffix is a `Publishers.MergeMany` operator, which is used throughout the
  ///   Composable Architecture in functions like `Reducer.combine`.
  ///
  ///   Feedback filed: <https://gist.github.com/mbrandonw/611c8352e1bd1c22461bd505e320ab58>
  ///
  /// - Parameter effects: A collection of effects.
  /// - Returns: A new effect
  public static func concatenate<C: Collection>(
    _ effects: C
  ) -> Effect where C.Element == Effect {
<<<<<<< HEAD
    //guard let first = effects.first else { return .none }
    
    Observable.concat(effects.map { $0.upstream }).eraseToEffect()
    
//    return
//      effects
//      .suffix(effects.count - 1)
//      .reduce(into: first) { effects, effect in
//        effects = effects.append(effect).eraseToEffect()
//      }
=======
    guard let first = effects.first else { return .none }

    return
      effects
      .dropFirst()
      .reduce(into: first) { effects, effect in
        effects = effects.append(effect).eraseToEffect()
      }
>>>>>>> c9c1a9a5
  }

  /// Merges a variadic list of effects together into a single effect, which runs the effects at the
  /// same time.
  ///
  /// - Parameter effects: A list of effects.
  /// - Returns: A new effect
  public static func merge(
    _ effects: Effect...
  ) -> Effect {
    .merge(effects)
  }

  /// Merges a sequence of effects together into a single effect, which runs the effects at the same
  /// time.
  ///
  /// - Parameter effects: A sequence of effects.
  /// - Returns: A new effect
  public static func merge<S: Sequence>(_ effects: S) -> Effect where S.Element == Effect {
    Observable
      .merge(effects.map { $0.upstream })
      .eraseToEffect()
  }

  /// Creates an effect that executes some work in the real world that doesn't need to feed data
  /// back into the store.
  ///
  /// - Parameter work: A closure encapsulating some work to execute in the real world.
  /// - Returns: An effect.
  public static func fireAndForget(_ work: @escaping () -> Void) -> Effect {
    Observable<Output>.empty()
      .do(onCompleted: { work() })
      .eraseToEffect()
  }

  /// Transforms all elements from the upstream effect with a provided closure.
  ///
  /// - Parameter transform: A closure that transforms the upstream effect's output to a new output.
  /// - Returns: A publisher that uses the provided closure to map elements from the upstream effect
  ///   to new elements that it then publishes.
  public func map<T>(_ transform: @escaping (Output) -> T) -> Effect<T, Failure> {
    upstream.map(transform).eraseToEffect()
  }
}

extension Effect {
  public func asObservable() -> Observable<Output> {
    self.upstream
  }
}

extension Effect where Failure == Swift.Error {
  /// Initializes an effect that lazily executes some work in the real world and synchronously sends
  /// that data back into the store.
  ///
  /// For example, to load a user from some JSON on the disk, one can wrap that work in an effect:
  ///
  ///     Effect<User, Error>.catching {
  ///       let fileUrl = URL(
  ///         fileURLWithPath: NSSearchPathForDirectoriesInDomains(
  ///           .documentDirectory, .userDomainMask, true
  ///         )[0]
  ///       )
  ///       .appendingPathComponent("user.json")
  ///
  ///       let data = try Data(contentsOf: fileUrl)
  ///       return try JSONDecoder().decode(User.self, from: $0)
  ///     }
  ///
  /// - Parameter work: A closure encapsulating some work to execute in the real world.
  /// - Returns: An effect.
  public static func catching(_ work: @escaping () throws -> Output) -> Self {
    .future { $0(Result { try work() }) }
  }
}

extension Effect where Output == Never {
  /// Upcasts an `Effect<Never, Failure>` to an `Effect<T, Failure>` for any type `T`. This is
  /// possible to do because an `Effect<Never, Failure>` can never produce any values to feed back
  /// into the store (hence the name "fire and forget"), and therefore we can act like it's an
  /// effect that produces values of any type (since it never produces values).
  ///
  /// This is useful for times you have an `Effect<Never, Failure>` but need to massage it into
  /// another type in order to return it from a reducer:
  ///
  ///     case .buttonTapped:
  ///       return analyticsClient.track("Button Tapped")
  ///         .fireAndForget()
  ///
  /// - Returns: An effect.
  public func fireAndForget<T>() -> Effect<T, Failure> {
    func absurd<A>(_ never: Never) -> A {}
    return self.map(absurd)
  }

}<|MERGE_RESOLUTION|>--- conflicted
+++ resolved
@@ -46,15 +46,8 @@
     self.upstream = observable.asObservable()
   }
 
-<<<<<<< HEAD
   public func subscribe<Observer: ObserverType>(_ observer: Observer) -> Disposable where Observer.Element == Element {
     upstream.subscribe(observer)
-=======
-  public func receive<S>(
-    subscriber: S
-  ) where S: Combine.Subscriber, Failure == S.Failure, Output == S.Input {
-    self.upstream.subscribe(subscriber)
->>>>>>> c9c1a9a5
   }
 
   /// Initializes an effect that immediately emits the value passed in.
@@ -185,11 +178,7 @@
   ///   the `Effect` is completed, the cancellable will be used to clean up any resources created
   ///   when the effect was started.
   public static func run(
-<<<<<<< HEAD
     _ work: @escaping (AnyObserver<Output>) -> Disposable
-=======
-    _ work: @escaping (Effect.Subscriber) -> Cancellable
->>>>>>> c9c1a9a5
   ) -> Self {
     Observable.create(work).eraseToEffect()
   }
@@ -223,27 +212,9 @@
   public static func concatenate<C: Collection>(
     _ effects: C
   ) -> Effect where C.Element == Effect {
-<<<<<<< HEAD
-    //guard let first = effects.first else { return .none }
     
+    // RxSwift doesn't have a reduce method
     Observable.concat(effects.map { $0.upstream }).eraseToEffect()
-    
-//    return
-//      effects
-//      .suffix(effects.count - 1)
-//      .reduce(into: first) { effects, effect in
-//        effects = effects.append(effect).eraseToEffect()
-//      }
-=======
-    guard let first = effects.first else { return .none }
-
-    return
-      effects
-      .dropFirst()
-      .reduce(into: first) { effects, effect in
-        effects = effects.append(effect).eraseToEffect()
-      }
->>>>>>> c9c1a9a5
   }
 
   /// Merges a variadic list of effects together into a single effect, which runs the effects at the

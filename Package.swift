--- conflicted
+++ resolved
@@ -22,30 +22,17 @@
       targets: ["ComposableCoreMotion"]
     ),
   ],
-<<<<<<< HEAD
-  dependencies: [.package(url: "https://github.com/ReactiveX/RxSwift.git", from: "5.0.0")],
+  dependencies: [
+  .package(url: "https://github.com/ReactiveX/RxSwift.git", from: "5.0.0")
+  ],
   targets: [
     .target(
       name: "ComposableArchitecture",
       dependencies: ["RxSwift", "RxCocoa"]
-=======
-  dependencies: [
-    .package(url: "https://github.com/pointfreeco/combine-schedulers", from: "0.1.0"),
-    .package(url: "https://github.com/pointfreeco/swift-case-paths", from: "0.1.1"),
-  ],
-  targets: [
-    .target(
-      name: "ComposableArchitecture",
-      dependencies: [
-        "CasePaths",
-        "CombineSchedulers",
-      ]
->>>>>>> c9c1a9a5
     ),
     .testTarget(
       name: "ComposableArchitectureTests",
       dependencies: [
-        "CombineSchedulers",
         "ComposableArchitecture",
       ]
     ),

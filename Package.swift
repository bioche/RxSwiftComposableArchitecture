--- conflicted
+++ resolved
@@ -18,24 +18,13 @@
       targets: ["ComposableCoreLocation"]
     ),
   ],
-<<<<<<< HEAD
   dependencies: [.package(url: "https://github.com/ReactiveX/RxSwift.git", from: "5.0.0"),
-                 .package(url: "https://github.com/bioche/RxCombine.git", .branch("ios_compatibility"))],
+  .package(url: "https://github.com/bioche/RxCombine.git", .branch("ios_compatibility")),
+  .package(url: "https://github.com/pointfreeco/swift-case-paths", from: "0.1.1")],
   targets: [
     .target(
       name: "ComposableArchitecture",
-      dependencies: ["RxSwift", "RxCombine"]
-=======
-  dependencies: [
-    .package(url: "https://github.com/pointfreeco/swift-case-paths", from: "0.1.1")
-  ],
-  targets: [
-    .target(
-      name: "ComposableArchitecture",
-      dependencies: [
-        "CasePaths"
-      ]
->>>>>>> 11be1b66
+      dependencies: ["RxSwift", "RxCombine", "CasePaths"]
     ),
     .testTarget(
       name: "ComposableArchitectureTests",

# RxSwift compatibility

The aim of this fork is to bring RxSwift support to Composable Architecture while keeping it as close as possible to the (awesome) original material.
In order to meet this goal, almost all methods in the original package are still available here, including those interfacing with Combine publishers.

### Carthage support

Besides RxSwift support it also lowers the target to iOS 10 (also macOS 10_12, tvOS 10 & watchOS 3) and supports Carthage integration.
In your cartfile :
```
github "bioche/RxSwiftComposableArchitecture" "0.2.0"
```

### Other libraries

* [ComposableCoreMotion](#supplementary-libraries)
* [ComposableCoreLocation](#supplementary-libraries)
* ComposableDifferenceKitDatasources : See [UIKit support](#uikit-support) below.
* ComposableArchitectureTestSupport : Only here for Carthage users. See [Testing](#testing) below

### CasePath

The ComposableArchitecture framework includes public CasePath source files from the PointFree repository : https://github.com/pointfreeco/swift-case-paths

### UIKit support

* `IfLet` method on the store that provides the same functionality as `IfLetStore` on the SwiftUI side
* Plug your store directly to  `UICollectionView` or `UITableView` using the binding methods added to the `Store`. The reloading of the collection/table can be done using [DifferenceKit](https://github.com/ra1028/DifferenceKit) via the included helper framework `ComposableDifferenceKitDatasources`.

### Testing

The TestStore has been adapted to be based on `RxTest` using `TestScheduler`. It is not meant to be used in production application.
To use TestStore, if using Carthage, import the ComposableArchitectureTestSupport framework in your test target. It is not meant to be imported in the main application.
If using SPM, just import ComposableArchitecture in the tests and use TestStore directly.

### Limitations 

* Identifiable being limited to iOS 13 and above, this provides its own protocol TCAIdentifiable. All structs implementing Identifiable in sample app are now implementing both with no additional effort giving TCAIdentifiable is an exact replica of Identifiable.
* Because the signatures between Rx and Combine methods on effects & stores are very close, the compiler may require more help to identify which method to use.
* Because of Rx Observables don't specify the type of errors they can throw, it's up to the user to specify the error type when creating effects. A wrong error type won't impact the subscription unless converting it back to Combine publishers or catching errors into a `Result` with `catchToEffect`. In those cases an assertionFailure is fired in debug and the effect will complete in production.

# The Composable Architecture

[![CI](https://github.com/pointfreeco/swift-composable-architecture/workflows/CI/badge.svg)](https://github.com/pointfreeco/swift-composable-architecture/actions?query=workflow%3ACI)
[![](https://img.shields.io/endpoint?url=https%3A%2F%2Fswiftpackageindex.com%2Fapi%2Fpackages%2Fpointfreeco%2Fswift-composable-architecture%2Fbadge%3Ftype%3Dswift-versions)](https://swiftpackageindex.com/pointfreeco/swift-composable-architecture)
[![](https://img.shields.io/endpoint?url=https%3A%2F%2Fswiftpackageindex.com%2Fapi%2Fpackages%2Fpointfreeco%2Fswift-composable-architecture%2Fbadge%3Ftype%3Dplatforms)](https://swiftpackageindex.com/pointfreeco/swift-composable-architecture)

The Composable Architecture (TCA, for short) is a library for building applications in a consistent and understandable way, with composition, testing, and ergonomics in mind. It can be used in SwiftUI, UIKit, and more, and on any Apple platform (iOS, macOS, tvOS, and watchOS).

* [What is the Composable Architecture?](#what-is-the-composable-architecture)
* [Learn more](#learn-more)
* [Examples](#examples)
* [Basic usage](#basic-usage)
* [Supplemental libraries](#supplementary-libraries)
* [FAQ](#faq)
* [Requirements](#requirements)
* [Installation](#installation)
* [Documentation](#documentation)
* [Help](#help)
* [Credits and thanks](#credits-and-thanks)
* [Other libraries](#other-libraries)

## What is the Composable Architecture?

This library provides a few core tools that can be used to build applications of varying purpose and complexity. It provides compelling stories that you can follow to solve many problems you encounter day-to-day when building applications, such as:

* **State management**
  <br> How to manage the state of your application using simple value types, and share state across many screens so that mutations in one screen can be immediately observed in another screen.

* **Composition**
  <br> How to break down large features into smaller components that can be extracted to their own, isolated modules and be easily glued back together to form the feature.

* **Side effects**
  <br> How to let certain parts of the application talk to the outside world in the most testable and understandable way possible.

* **Testing**
  <br> How to not only test a feature built in the architecture, but also write integration tests for features that have been composed of many parts, and write end-to-end tests to understand how side effects influence your application. This allows you to make strong guarantees that your business logic is running in the way you expect.

* **Ergonomics**
  <br> How to accomplish all of the above in a simple API with as few concepts and moving parts as possible.

## Learn More

The Composable Architecture was designed over the course of many episodes on [Point-Free](https://www.pointfree.co), a video series exploring functional programming and the Swift language, hosted by [Brandon Williams](https://twitter.com/mbrandonw) and [Stephen Celis](https://twitter.com/stephencelis).

You can watch all of the episodes [here](https://www.pointfree.co/collections/composable-architecture), as well as a dedicated, multipart tour of the architecture from scratch: [part 1](https://www.pointfree.co/collections/composable-architecture/a-tour-of-the-composable-architecture/ep100-a-tour-of-the-composable-architecture-part-1), [part 2](https://www.pointfree.co/collections/composable-architecture/a-tour-of-the-composable-architecture/ep101-a-tour-of-the-composable-architecture-part-2), [part 3](https://www.pointfree.co/collections/composable-architecture/a-tour-of-the-composable-architecture/ep102-a-tour-of-the-composable-architecture-part-3) and [part 4](https://www.pointfree.co/collections/composable-architecture/a-tour-of-the-composable-architecture/ep103-a-tour-of-the-composable-architecture-part-4).

<a href="https://www.pointfree.co/collections/composable-architecture">
  <img alt="video poster image" src="https://i.vimeocdn.com/video/850265054.jpg" width="600">
</a>

## Examples

[![Screen shots of example applications](https://d3rccdn33rt8ze.cloudfront.net/composable-architecture/demos.png)](./Examples)

This repo comes with _lots_ of examples to demonstrate how to solve common and complex problems with the Composable Architecture. Check out [this](./Examples) directory to see them all, including:

* [Case Studies](./Examples/CaseStudies)
  * Getting started
  * Effects
  * Navigation
  * Higher-order reducers
  * Reusable components
* [Location manager](https://github.com/pointfreeco/composable-core-location/tree/main/Examples/LocationManager)
* [Motion manager](https://github.com/pointfreeco/composable-core-motion/tree/main/Examples/MotionManager)
* [Search](./Examples/Search)
* [Speech Recognition](./Examples/SpeechRecognition)
* [Tic-Tac-Toe](./Examples/TicTacToe)
* [Todos](./Examples/Todos)
* [Voice memos](./Examples/VoiceMemos)

## Basic Usage

To build a feature using the Composable Architecture you define some types and values that model your domain:

* **State**: A type that describes the data your feature needs to perform its logic and render its UI.
* **Action**: A type that represents all of the actions that can happen in your feature, such as user actions, notifications, event sources and more.
* **Environment**: A type that holds any dependencies the feature needs, such as API clients, analytics clients, etc.
* **Reducer**: A function that describes how to evolve the current state of the app to the next state given an action. The reducer is also responsible for returning any effects that should be run, such as API requests, which can be done by returning an `Effect` value.
* **Store**: The runtime that actually drives your feature. You send all user actions to the store so that the store can run the reducer and effects, and you can observe state changes in the store so that you can update UI.

The benefits of doing this is that you will instantly unlock testability of your feature, and you will be able to break large, complex features into smaller domains that can be glued together.

As a basic example, consider a UI that shows a number along with "+" and "−" buttons that increment and decrement the number. To make things interesting, suppose there is also a button that when tapped makes an API request to fetch a random fact about that number and then displays the fact in an alert.

The state of this feature would consist of an integer for the current count, as well as an optional string that represents the title of the alert we want to show (optional because `nil` represents not showing an alert):

```swift
struct AppState: Equatable {
  var count = 0
  var numberFactAlert: String?
}
```

Next we have the actions in the feature. There are the obvious actions, such as tapping the decrement button, increment button, or fact button. But there are also some slightly non-obvious ones, such as the action of the user dismissing the alert, and the action that occurs when we receive a response from the fact API request:

```swift
enum AppAction: Equatable {
  case factAlertDismissed
  case decrementButtonTapped
  case incrementButtonTapped
  case numberFactButtonTapped
  case numberFactResponse(Result<String, ApiError>)
}

struct ApiError: Error, Equatable {}
```

Next we model the environment of dependencies this feature needs to do its job. In particular, to fetch a number fact we need to construct an `Effect` value that encapsulates the network request. So that dependency is a function from `Int` to `Effect<String, ApiError>`, where `String` represents the response from the request. Further, the effect will typically do its work on a background thread (as is the case with `URLSession`), and so we need a way to receive the effect's values on the main queue. We do this via a main queue scheduler, which is a dependency that is important to control so that we can write tests. We must use an `AnyScheduler` so that we can use a live `DispatchQueue` in production and a test scheduler in tests.

```swift
struct AppEnvironment {
  var mainQueue: AnySchedulerOf<DispatchQueue>
  var numberFact: (Int) -> Effect<String, ApiError>
}
```

Next, we implement a reducer that implements the logic for this domain. It describes how to change the current state to the next state, and describes what effects need to be executed. Some actions don't need to execute effects, and they can return `.none` to represent that:

```swift
let appReducer = Reducer<AppState, AppAction, AppEnvironment> { state, action, environment in
  switch action {
  case .factAlertDismissed:
    state.numberFactAlert = nil
    return .none

  case .decrementButtonTapped:
    state.count -= 1
    return .none

  case .incrementButtonTapped:
    state.count += 1
    return .none

  case .numberFactButtonTapped:
    return environment.numberFact(state.count)
      .receive(on: environment.mainQueue)
      .catchToEffect()
      .map(AppAction.numberFactResponse)

  case let .numberFactResponse(.success(fact)):
    state.numberFactAlert = fact
    return .none

  case .numberFactResponse(.failure):
    state.numberFactAlert = "Could not load a number fact :("
    return .none
  }
}
```

And then finally we define the view that displays the feature. It holds onto a `Store<AppState, AppAction>` so that it can observe all changes to the state and re-render, and we can send all user actions to the store so that state changes. We must also introduce a struct wrapper around the fact alert to make it `Identifiable`, which the `.alert` view modifier requires:

```swift
struct AppView: View {
  let store: Store<AppState, AppAction>

  var body: some View {
    WithViewStore(self.store) { viewStore in
      VStack {
        HStack {
          Button("−") { viewStore.send(.decrementButtonTapped) }
          Text("\(viewStore.count)")
          Button("+") { viewStore.send(.incrementButtonTapped) }
        }

        Button("Number fact") { viewStore.send(.numberFactButtonTapped) }
      }
      .alert(
        item: viewStore.binding(
          get: { $0.numberFactAlert.map(FactAlert.init(title:)) },
          send: .factAlertDismissed
        ),
        content: { Alert(title: Text($0.title)) }
      )
    }
  }
}

struct FactAlert: Identifiable {
  var title: String
  var id: String { self.title }
}
```

It's important to note that we were able to implement this entire feature without having a real, live effect at hand. This is important because it means features can be built in isolation without building their dependencies, which can help compile times.

It is also straightforward to have a UIKit controller driven off of this store. You subscribe to the store in `viewDidLoad` in order to update the UI and show alerts. The code is a bit longer than the SwiftUI version, so we have collapsed it here:

<details>
  <summary>Click to expand!</summary>

  ```swift
  class AppViewController: UIViewController {
    let viewStore: ViewStore<AppState, AppAction>
    var cancellables: Set<AnyCancellable> = []

    init(store: Store<AppState, AppAction>) {
      self.viewStore = ViewStore(store)
      super.init(nibName: nil, bundle: nil)
    }

    required init?(coder: NSCoder) {
      fatalError("init(coder:) has not been implemented")
    }

    override func viewDidLoad() {
      super.viewDidLoad()

      let countLabel = UILabel()
      let incrementButton = UIButton()
      let decrementButton = UIButton()
      let factButton = UIButton()

      // Omitted: Add subviews and set up constraints...

      self.viewStore.publisher
        .map { "\($0.count)" }
        .assign(to: \.text, on: countLabel)
        .store(in: &self.cancellables)

      self.viewStore.publisher.numberFactAlert
        .sink { [weak self] numberFactAlert in
          let alertController = UIAlertController(
            title: numberFactAlert, message: nil, preferredStyle: .alert
          )
          alertController.addAction(
            UIAlertAction(
              title: "Ok",
              style: .default,
              handler: { _ in self?.viewStore.send(.factAlertDismissed) }
            )
          )
          self?.present(alertController, animated: true, completion: nil)
        }
        .store(in: &self.cancellables)
    }

    @objc private func incrementButtonTapped() {
      self.viewStore.send(.incrementButtonTapped)
    }
    @objc private func decrementButtonTapped() {
      self.viewStore.send(.decrementButtonTapped)
    }
    @objc private func factButtonTapped() {
      self.viewStore.send(.numberFactButtonTapped)
    }
  }
  ```
</details>

Once we are ready to display this view, for example in the scene delegate, we can construct a store. This is the moment where we need to supply the dependencies, and for now we can just use an effect that immediately returns a mocked string:

```swift
let appView = AppView(
  store: Store(
    initialState: AppState(),
    reducer: appReducer,
    environment: AppEnvironment(
      mainQueue: DispatchQueue.main.eraseToAnyScheduler(),
      numberFact: { number in Effect(value: "\(number) is a good number Brent") }
    )
  )
)
```

And that is enough to get something on the screen to play around with. It's definitely a few more steps than if you were to do this in a vanilla SwiftUI way, but there are a few benefits. It gives us a consistent manner to apply state mutations, instead of scattering logic in some observable objects and in various action closures of UI components. It also gives us a concise way of expressing side effects. And we can immediately test this logic, including the effects, without doing much additional work.

### Testing

To test, you first create a `TestStore` with the same information that you would to create a regular `Store`, except this time we can supply test-friendly dependencies. In particular, we use a test scheduler instead of the live `DispatchQueue.main` scheduler because that allows us to control when work is executed, and we don't have to artificially wait for queues to catch up.

```swift
let scheduler = DispatchQueue.testScheduler

let store = TestStore(
  initialState: AppState(),
  reducer: appReducer,
  environment: AppEnvironment(
    mainQueue: scheduler.eraseToAnyScheduler(),
    numberFact: { number in Effect(value: "\(number) is a good number Brent") }
  )
)
```

Once the test store is created we can use it to make an assertion of an entire user flow of steps. Each step of the way we need to prove that state changed how we expect. Further, if a step causes an effect to be executed, which feeds data back into the store, we must assert that those actions were received properly.

The test below has the user increment and decrement the count, then they ask for a number fact, and the response of that effect triggers an alert to be shown, and then dismissing the alert causes the alert to go away.

```swift
store.assert(
  // Test that tapping on the increment/decrement buttons changes the count
  .send(.incrementButtonTapped) {
    $0.count = 1
  },
  .send(.decrementButtonTapped) {
    $0.count = 0
  },

  // Test that tapping the fact button causes us to receive a response from the effect. Note
  // that we have to advance the scheduler because we used `.receive(on:)` in the reducer.
  .send(.numberFactButtonTapped),
  .do { scheduler.advance() },
  .receive(.numberFactResponse(.success("0 is a good number Brent"))) {
    $0.numberFactAlert = "0 is a good number Brent"
  },

  // And finally dismiss the alert
  .send(.factAlertDismissed) {
    $0.numberFactAlert = nil
  }
)
```

That is the basics of building and testing a feature in the Composable Architecture. There are _a lot_ more things to be explored, such as composition, modularity, adaptability, and complex effects. The [Examples](./Examples) directory has a bunch of projects to explore to see more advanced usages.

### Debugging

The Composable Architecture comes with a number of tools to aid in debugging.

* `reducer.debug()` enhances a reducer with debug-printing that describes every action the reducer receives and every mutation it makes to state.

    ``` diff
    received action:
      AppAction.todoCheckboxTapped(
        index: 0
      )
      AppState(
        todos: [
          Todo(
    -       isComplete: false,
    +       isComplete: true,
            description: "Milk",
            id: 5834811A-83B4-4E5E-BCD3-8A38F6BDCA90
          ),
          Todo(
            isComplete: false,
            description: "Eggs",
            id: AB3C7921-8262-4412-AA93-9DC5575C1107
          ),
          Todo(
            isComplete: true,
            description: "Hand Soap",
            id: 06E94D88-D726-42EF-BA8B-7B4478179D19
          ),
        ]
      )
    ```

* `reducer.signpost()` instruments a reducer with signposts so that you can gain insight into how long actions take to execute, and when effects are running.

    <img src="https://s3.amazonaws.com/pointfreeco-production/point-free-pointers/0044-signposts-cover.jpg" width="600">

## Supplementary libraries

One of the most important principles of the Composable Architecture is that side effects are never performed directly, but instead are wrapped in the `Effect` type, returned from reducers, and then the `Store` later performs the effect. This is crucial for simplifying how data flows through an application, and for gaining testability on the full end-to-end cycle of user action to effect execution.

However, this also means that many libraries and SDKs you interact with on a daily basis need to be retrofitted to be a little more friendly to the Composable Architecture style. That's why we'd like to ease the pain of using some of Apple's most popular frameworks by providing wrapper libraries that expose their functionality in a way that plays nicely with our library. So far we support:

<<<<<<< HEAD
* [`ComposableCoreLocation`](./Sources/ComposableCoreLocation/): A wrapper around `CLLocationManager` that makes it easy to use from a reducer, and easy to write tests for how your logic interacts with `CLLocationManager`'s functionality.
* [`ComposableCoreMotion`](./Sources/ComposableCoreMotion/): A wrapper around `CMMotionManager` that makes it easy to use from a reducer, and easy to write tests for how your logic interacts with `CMMotionManager`'s functionality.
=======
* [`ComposableCoreLocation`](https://github.com/pointfreeco/composable-core-location): A wrapper around `CLLocationManager` that makes it easy to use from a reducer, and easy to write tests for how your logic interacts with `CLLocationManager`'s functionality.
* [`ComposableCoreMotion`](https://github.com/pointfreeco/composable-core-motion): A wrapper around `CMMotionManager` that makes it easy to use from a reducer, and easy to write tests for how your logic interacts with `CMMotionManager`'s functionality.
>>>>>>> b67569f6
* More to come soon. Keep an eye out 😉

If you are interested in contributing a wrapper library for a framework that we have not yet covered, feel free to open an issue expressing your interest so that we can discuss a path forward.

## FAQ

* How does the Composable Architecture compare to Elm, Redux, and others?
  <details>
    <summary>Expand to see answer</summary>
    The Composable Architecture (TCA) is built on a foundation of ideas popularized by the Elm Architecture (TEA) and Redux, but made to feel at home in the Swift language and on Apple's platforms.

    In some ways TCA is a little more opinionated than the other libraries. For example, Redux is not prescriptive with how one executes side effects, but TCA requires all side effects to be modeled in the `Effect` type and returned from the reducer.

    In other ways TCA is a little more lax than the other libraries. For example, Elm controls what kinds of effects can be created via the `Cmd` type, but TCA allows an escape hatch to any kind of effect since `Effect` conforms to the Combine `Publisher` protocol.

    And then there are certain things that TCA prioritizes highly that are not points of focus for Redux, Elm, or most other libraries. For example, composition is very important aspect of TCA, which is the process of breaking down large features into smaller units that can be glued together. This is accomplished with the `pullback` and `combine` operators on reducers, and it aids in handling complex features as well as modularization for a better-isolated code base and improved compile times.
  </details>

* Why isn't `Store` thread-safe? <br> Why isn't `send` queued? <br> Why isn't `send` run on the main thread?
  <details>
    <summary>Expand to see answer</summary>

    When an action is sent to the `Store`, a reducer is run on the current state, and this process cannot be done from multiple threads. A possible work around is to use a queue in `send`s implementation, but this introduces a few new complications:

    1. If done simply with `DispatchQueue.main.async` you will incur a thread hop even when you are already on the main thread. This can lead to unexpected behavior in UIKit and SwiftUI, where sometimes you are required to do work synchronously, such as in animation blocks.

    2. It is possible to create a scheduler that performs its work immediately when on the main thread and otherwise uses `DispatchQueue.main.async` (_e.g._ see ReactiveSwift's [`UIScheduler`](https://github.com/ReactiveCocoa/ReactiveSwift/blob/f97db218c0236b0c6ef74d32adb3d578792969c0/Sources/Scheduler.swift)). This introduces a lot more complexity, and should probably not be adopted without having a very good reason.

    At the end of the day, we require `Store` to be used in much the same way that you interact with Apple's APIs. Just as `URLSession` delivers its results on a background thread, thus making you responsible for dispatching back to the main thread, the Composable Architecture makes you responsible for making sure to send actions on the main thread. If you are using an effect that may deliver its output on a non-main thread, you must explicitly perform `.receive(on:)` in order to force it back on the main thread.

    This approach makes the fewest number of assumptions about how effects are created and transformed, and prevents unnecessary thread hops and re-dispatching. It also provides some testing benefits. If your effects are not responsible for their own scheduling, then in tests all of the effects would run synchronously and immediately. You would not be able to test how multiple in-flight effects interleave with each other and affect the state of your application. However, by leaving scheduling out of the `Store` we get to test these aspects of our effects if we so desire, or we can ignore if we prefer. We have that flexibility.

    However, if you are still not a fan of our choice, then never fear! The Composable Architecture is flexible enough to allow you to introduce this functionality yourself if you so desire. It is possible to create a higher-order reducer that can force all effects to deliver their output on the main thread, regardless of where the effect does its work:

    ```swift
    extension Reducer {
      func receive<S: Scheduler>(on scheduler: S) -> Self {
        Self { state, action, environment in
          self(&state, action, environment)
            .receive(on: scheduler)
            .eraseToEffect()
        }
      }
    }
    ```

    You would probably still want something like a `UIScheduler` so that you don't needlessly perform thread hops.
  </details>

## Requirements

The Composable Architecture depends on the Combine framework, so it requires minimum deployment targets of iOS 13, macOS 10.15, Mac Catalyst 13, tvOS 13, and watchOS 6. If your application must support older OSes, there are forks for [ReactiveSwift](https://github.com/trading-point/reactiveswift-composable-architecture) and [RxSwift](https://github.com/dannyhertz/rxswift-composable-architecture) that you can adopt!

## Installation

You can add ComposableArchitecture to an Xcode project by adding it as a package dependency.

  1. From the **File** menu, select **Swift Packages › Add Package Dependency…**
  2. Enter "https://github.com/pointfreeco/swift-composable-architecture" into the package repository URL text field
  3. Depending on how your project is structured:
      - If you have a single application target that needs access to the library, then add **ComposableArchitecture** directly to your application.
      - If you want to use this library from multiple targets you must create a shared framework that depends on **ComposableArchitecture** and then depend on that framework in all of your targets. For an example of this, check out the [Tic-Tac-Toe](./Examples/TicTacToe) demo application, which splits lots of features into modules and consumes the static library in this fashion using the **TicTacToeCommon** framework.

## Documentation

The latest documentation for the Composable Architecture APIs is available [here](https://pointfreeco.github.io/swift-composable-architecture/).

## Help

If you want to discuss the Composable Architecture or have a question about how to use it to solve a particular problem, ask around on [its Swift forum](https://forums.swift.org/c/related-projects/swift-composable-architecture).

## Credits and thanks

The following people gave feedback on the library at its early stages and helped make the library what it is today:

Paul Colton, Kaan Dedeoglu, Matt Diephouse, Josef Doležal, Eimantas, Matthew Johnson, George Kaimakas, Nikita Leonov, Christopher Liscio, Jeffrey Macko, Alejandro Martinez, Shai Mishali, Willis Plummer, Simon-Pierre Roy, Justin Price, Sven A. Schmidt, Kyle Sherman, Petr Šíma, Jasdev Singh, Maxim Smirnov, Ryan Stone, Daniel Hollis Tavares, and all of the [Point-Free](https://www.pointfree.co) subscribers 😁.

Special thanks to [Chris Liscio](https://twitter.com/liscio) who helped us work through many strange SwiftUI quirks and helped refine the final API.

And thanks to [Shai Mishali](https://github.com/freak4pc) and the [CombineCommunity](https://github.com/CombineCommunity/CombineExt/) project, from which we took their implementation of `Publishers.Create`, which we use in `Effect` to help bridge delegate and callback-based APIs, making it much easier to interface with 3rd party frameworks.

## Other libraries

The Composable Architecture was built on a foundation of ideas started by other libraries, in particular [Elm](https://elm-lang.org) and [Redux](https://redux.js.org/).

There are also many architecture libraries in the Swift and iOS community. Each one of these has their own set of priorities and trade-offs that differ from the Composable Architecture.

* [RIBs](https://github.com/uber/RIBs)
* [Loop](https://github.com/ReactiveCocoa/Loop)
* [ReSwift](https://github.com/ReSwift/ReSwift)
* [Workflow](https://github.com/square/workflow)
* [ReactorKit](https://github.com/ReactorKit/ReactorKit)
* [RxFeedback](https://github.com/NoTests/RxFeedback.swift)
* [Mobius.swift](https://github.com/spotify/mobius.swift)
* <details>
  <summary>And more</summary>

  * [Fluxor](https://github.com/FluxorOrg/Fluxor)
  * [PromisedArchitectureKit](https://github.com/RPallas92/PromisedArchitectureKit)
  </details>

## License

This library is released under the MIT license. See [LICENSE](LICENSE) for details.<|MERGE_RESOLUTION|>--- conflicted
+++ resolved
@@ -397,13 +397,8 @@
 
 However, this also means that many libraries and SDKs you interact with on a daily basis need to be retrofitted to be a little more friendly to the Composable Architecture style. That's why we'd like to ease the pain of using some of Apple's most popular frameworks by providing wrapper libraries that expose their functionality in a way that plays nicely with our library. So far we support:
 
-<<<<<<< HEAD
-* [`ComposableCoreLocation`](./Sources/ComposableCoreLocation/): A wrapper around `CLLocationManager` that makes it easy to use from a reducer, and easy to write tests for how your logic interacts with `CLLocationManager`'s functionality.
-* [`ComposableCoreMotion`](./Sources/ComposableCoreMotion/): A wrapper around `CMMotionManager` that makes it easy to use from a reducer, and easy to write tests for how your logic interacts with `CMMotionManager`'s functionality.
-=======
 * [`ComposableCoreLocation`](https://github.com/pointfreeco/composable-core-location): A wrapper around `CLLocationManager` that makes it easy to use from a reducer, and easy to write tests for how your logic interacts with `CLLocationManager`'s functionality.
 * [`ComposableCoreMotion`](https://github.com/pointfreeco/composable-core-motion): A wrapper around `CMMotionManager` that makes it easy to use from a reducer, and easy to write tests for how your logic interacts with `CMMotionManager`'s functionality.
->>>>>>> b67569f6
 * More to come soon. Keep an eye out 😉
 
 If you are interested in contributing a wrapper library for a framework that we have not yet covered, feel free to open an issue expressing your interest so that we can discuss a path forward.

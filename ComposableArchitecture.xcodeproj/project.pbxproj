// !$*UTF8*$!
{
	archiveVersion = 1;
	classes = {
	};
	objectVersion = 52;
	objects = {

/* Begin PBXBuildFile section */
		41364CC9248C6028007EBA46 /* Reducer.swift in Sources */ = {isa = PBXBuildFile; fileRef = 41364C9A248C6028007EBA46 /* Reducer.swift */; };
		41364CCA248C6028007EBA46 /* Publisher+asObservable.swift in Sources */ = {isa = PBXBuildFile; fileRef = 41364C9C248C6028007EBA46 /* Publisher+asObservable.swift */; };
		41364CCB248C6028007EBA46 /* Observable+asPublisher.swift in Sources */ = {isa = PBXBuildFile; fileRef = 41364C9D248C6028007EBA46 /* Observable+asPublisher.swift */; };
		41364CCE248C6028007EBA46 /* IfLetUIKit+Combine.swift in Sources */ = {isa = PBXBuildFile; fileRef = 41364CA2248C6028007EBA46 /* IfLetUIKit+Combine.swift */; };
		41364CCF248C6028007EBA46 /* ReducerDebugging.swift in Sources */ = {isa = PBXBuildFile; fileRef = 41364CA4248C6028007EBA46 /* ReducerDebugging.swift */; };
		41364CD0248C6028007EBA46 /* Diff.swift in Sources */ = {isa = PBXBuildFile; fileRef = 41364CA6248C6028007EBA46 /* Diff.swift */; };
		41364CD1248C6028007EBA46 /* Deprecations.swift in Sources */ = {isa = PBXBuildFile; fileRef = 41364CA7248C6028007EBA46 /* Deprecations.swift */; };
		41364CD2248C6028007EBA46 /* Throttling.swift in Sources */ = {isa = PBXBuildFile; fileRef = 41364CA8248C6028007EBA46 /* Throttling.swift */; };
		41364CD3248C6028007EBA46 /* Exports.swift in Sources */ = {isa = PBXBuildFile; fileRef = 41364CA9248C6028007EBA46 /* Exports.swift */; };
		41364CD4248C6028007EBA46 /* Debug.swift in Sources */ = {isa = PBXBuildFile; fileRef = 41364CAA248C6028007EBA46 /* Debug.swift */; };
		41364CD5248C6028007EBA46 /* Create.swift in Sources */ = {isa = PBXBuildFile; fileRef = 41364CAB248C6028007EBA46 /* Create.swift */; };
		41364CD6248C6028007EBA46 /* Locking.swift in Sources */ = {isa = PBXBuildFile; fileRef = 41364CAC248C6028007EBA46 /* Locking.swift */; };
		41364CD7248C6028007EBA46 /* Effect.swift in Sources */ = {isa = PBXBuildFile; fileRef = 41364CAD248C6028007EBA46 /* Effect.swift */; };
		41364CD8248C6028007EBA46 /* Effect+Combine.swift in Sources */ = {isa = PBXBuildFile; fileRef = 41364CAE248C6028007EBA46 /* Effect+Combine.swift */; };
		41364CD9248C6028007EBA46 /* Effect+failure.swift in Sources */ = {isa = PBXBuildFile; fileRef = 41364CAF248C6028007EBA46 /* Effect+failure.swift */; };
		41364CDA248C6028007EBA46 /* ViewStore+Combine.swift in Sources */ = {isa = PBXBuildFile; fileRef = 41364CB0248C6028007EBA46 /* ViewStore+Combine.swift */; };
		41364CDB248C6028007EBA46 /* Store.swift in Sources */ = {isa = PBXBuildFile; fileRef = 41364CB1248C6028007EBA46 /* Store.swift */; };
		41364CDC248C6028007EBA46 /* Store+Combine.swift in Sources */ = {isa = PBXBuildFile; fileRef = 41364CB2248C6028007EBA46 /* Store+Combine.swift */; };
		41364CDD248C6028007EBA46 /* Effect+Timer.swift in Sources */ = {isa = PBXBuildFile; fileRef = 41364CB4248C6028007EBA46 /* Effect+Timer.swift */; };
		41364CDE248C6028007EBA46 /* Cancellation.swift in Sources */ = {isa = PBXBuildFile; fileRef = 41364CB5248C6028007EBA46 /* Cancellation.swift */; };
		41364CDF248C6028007EBA46 /* Debouncing.swift in Sources */ = {isa = PBXBuildFile; fileRef = 41364CB6248C6028007EBA46 /* Debouncing.swift */; };
		41364CE0248C6028007EBA46 /* ViewStore.swift in Sources */ = {isa = PBXBuildFile; fileRef = 41364CB7248C6028007EBA46 /* ViewStore.swift */; };
		41364CE1248C6028007EBA46 /* IdentifiedArray.swift in Sources */ = {isa = PBXBuildFile; fileRef = 41364CB9248C6028007EBA46 /* IdentifiedArray.swift */; };
		41364CE2248C6028007EBA46 /* Identified.swift in Sources */ = {isa = PBXBuildFile; fileRef = 41364CBA248C6028007EBA46 /* Identified.swift */; };
		41364CE3248C6028007EBA46 /* IfLetStore.swift in Sources */ = {isa = PBXBuildFile; fileRef = 41364CBB248C6028007EBA46 /* IfLetStore.swift */; };
		41364CE4248C6028007EBA46 /* TCAIdentifiable.swift in Sources */ = {isa = PBXBuildFile; fileRef = 41364CBC248C6028007EBA46 /* TCAIdentifiable.swift */; };
		41364CE5248C6028007EBA46 /* ForEachStore.swift in Sources */ = {isa = PBXBuildFile; fileRef = 41364CBD248C6028007EBA46 /* ForEachStore.swift */; };
		41364CE6248C6028007EBA46 /* WithViewStore.swift in Sources */ = {isa = PBXBuildFile; fileRef = 41364CBE248C6028007EBA46 /* WithViewStore.swift */; };
		414309DD24DF4E9E0016DC7A /* ActionSheet.swift in Sources */ = {isa = PBXBuildFile; fileRef = 414309DB24DF4E9E0016DC7A /* ActionSheet.swift */; };
		414309DE24DF4E9E0016DC7A /* Alert.swift in Sources */ = {isa = PBXBuildFile; fileRef = 414309DC24DF4E9E0016DC7A /* Alert.swift */; };
		41626031248D2D6E003FCAA8 /* Mock.swift in Sources */ = {isa = PBXBuildFile; fileRef = 41364C8C248C6028007EBA46 /* Mock.swift */; };
		41626032248D2D6E003FCAA8 /* Exports.swift in Sources */ = {isa = PBXBuildFile; fileRef = 41364C8E248C6028007EBA46 /* Exports.swift */; };
		41626033248D2D6E003FCAA8 /* Location.swift in Sources */ = {isa = PBXBuildFile; fileRef = 41364C90248C6028007EBA46 /* Location.swift */; };
		41626034248D2D6E003FCAA8 /* Beacon.swift in Sources */ = {isa = PBXBuildFile; fileRef = 41364C91248C6028007EBA46 /* Beacon.swift */; };
		41626035248D2D6E003FCAA8 /* Heading.swift in Sources */ = {isa = PBXBuildFile; fileRef = 41364C92248C6028007EBA46 /* Heading.swift */; };
		41626036248D2D6E003FCAA8 /* Region.swift in Sources */ = {isa = PBXBuildFile; fileRef = 41364C93248C6028007EBA46 /* Region.swift */; };
		41626037248D2D6E003FCAA8 /* Visit.swift in Sources */ = {isa = PBXBuildFile; fileRef = 41364C94248C6028007EBA46 /* Visit.swift */; };
		41626038248D2D6E003FCAA8 /* Live.swift in Sources */ = {isa = PBXBuildFile; fileRef = 41364C95248C6028007EBA46 /* Live.swift */; };
		41626039248D2D6E003FCAA8 /* Interface.swift in Sources */ = {isa = PBXBuildFile; fileRef = 41364C96248C6028007EBA46 /* Interface.swift */; };
		4162603C248D2DD1003FCAA8 /* Cartfile in Resources */ = {isa = PBXBuildFile; fileRef = 4162603A248D2DD1003FCAA8 /* Cartfile */; };
		4162603D248D2DD1003FCAA8 /* Cartfile.resolved in Resources */ = {isa = PBXBuildFile; fileRef = 4162603B248D2DD1003FCAA8 /* Cartfile.resolved */; };
<<<<<<< HEAD
=======
		41626042248D2E14003FCAA8 /* RxRelay.framework in Frameworks */ = {isa = PBXBuildFile; fileRef = 4162603F248D2E14003FCAA8 /* RxRelay.framework */; };
		41626044248D2E14003FCAA8 /* RxCocoa.framework in Frameworks */ = {isa = PBXBuildFile; fileRef = 41626040248D2E14003FCAA8 /* RxCocoa.framework */; };
		41626046248D2E14003FCAA8 /* RxSwift.framework in Frameworks */ = {isa = PBXBuildFile; fileRef = 41626041248D2E14003FCAA8 /* RxSwift.framework */; };
>>>>>>> 8f17a44f
		4162604E248D31E3003FCAA8 /* EnumReflection.swift in Sources */ = {isa = PBXBuildFile; fileRef = 4162604A248D31E3003FCAA8 /* EnumReflection.swift */; };
		4162604F248D31E3003FCAA8 /* CasePaths.swift in Sources */ = {isa = PBXBuildFile; fileRef = 4162604B248D31E3003FCAA8 /* CasePaths.swift */; };
		41626050248D31E3003FCAA8 /* CasePath.swift in Sources */ = {isa = PBXBuildFile; fileRef = 4162604C248D31E3003FCAA8 /* CasePath.swift */; };
		41626051248D31E3003FCAA8 /* Operators.swift in Sources */ = {isa = PBXBuildFile; fileRef = 4162604D248D31E3003FCAA8 /* Operators.swift */; };
		41626079248D49CA003FCAA8 /* ComposableArchitecture.framework in Frameworks */ = {isa = PBXBuildFile; fileRef = 4168FAFC248C5D4700CD8FB5 /* ComposableArchitecture.framework */; platformFilter = ios; };
		4162607F248D4AB2003FCAA8 /* ComposableArchitectureTests.swift in Sources */ = {isa = PBXBuildFile; fileRef = 41626054248D4983003FCAA8 /* ComposableArchitectureTests.swift */; };
		41626080248D4AB2003FCAA8 /* MemoryManagementTests.swift in Sources */ = {isa = PBXBuildFile; fileRef = 41626055248D4983003FCAA8 /* MemoryManagementTests.swift */; };
		41626081248D4AB2003FCAA8 /* ReducerTests.swift in Sources */ = {isa = PBXBuildFile; fileRef = 41626056248D4983003FCAA8 /* ReducerTests.swift */; };
		41626083248D4AB2003FCAA8 /* EffectThrottleTests.swift in Sources */ = {isa = PBXBuildFile; fileRef = 41626059248D4983003FCAA8 /* EffectThrottleTests.swift */; };
		41626084248D4AB2003FCAA8 /* EffectDebounceTests.swift in Sources */ = {isa = PBXBuildFile; fileRef = 4162605A248D4983003FCAA8 /* EffectDebounceTests.swift */; };
		41626085248D4AB2003FCAA8 /* EffectTests.swift in Sources */ = {isa = PBXBuildFile; fileRef = 4162605B248D4983003FCAA8 /* EffectTests.swift */; };
		41626086248D4AB2003FCAA8 /* IdentifiedArrayTests.swift in Sources */ = {isa = PBXBuildFile; fileRef = 4162605C248D4983003FCAA8 /* IdentifiedArrayTests.swift */; };
		41626087248D4AB2003FCAA8 /* TimerTests.swift in Sources */ = {isa = PBXBuildFile; fileRef = 4162605D248D4983003FCAA8 /* TimerTests.swift */; };
		41626088248D4AB2003FCAA8 /* DebugTests.swift in Sources */ = {isa = PBXBuildFile; fileRef = 4162605E248D4983003FCAA8 /* DebugTests.swift */; };
		41626089248D4AB2003FCAA8 /* EffectCancellationTests.swift in Sources */ = {isa = PBXBuildFile; fileRef = 4162605F248D4983003FCAA8 /* EffectCancellationTests.swift */; };
		4162608A248D4AB2003FCAA8 /* StoreTests.swift in Sources */ = {isa = PBXBuildFile; fileRef = 41626060248D4983003FCAA8 /* StoreTests.swift */; };
		41626094248D4B98003FCAA8 /* ComposableCoreLocation.framework in Frameworks */ = {isa = PBXBuildFile; fileRef = 41626029248D2CBA003FCAA8 /* ComposableCoreLocation.framework */; };
<<<<<<< HEAD
=======
		4162609A248D4C4A003FCAA8 /* ComposableArchitecture.framework in Frameworks */ = {isa = PBXBuildFile; fileRef = 4168FAFC248C5D4700CD8FB5 /* ComposableArchitecture.framework */; };
		4162609F248D4D32003FCAA8 /* RxCocoa.framework in Frameworks */ = {isa = PBXBuildFile; fileRef = 41626040248D2E14003FCAA8 /* RxCocoa.framework */; };
		416260A1248D4D33003FCAA8 /* RxRelay.framework in Frameworks */ = {isa = PBXBuildFile; fileRef = 4162603F248D2E14003FCAA8 /* RxRelay.framework */; };
		416260A3248D4D33003FCAA8 /* RxSwift.framework in Frameworks */ = {isa = PBXBuildFile; fileRef = 41626041248D2E14003FCAA8 /* RxSwift.framework */; };
>>>>>>> 8f17a44f
		416260A6248D522C003FCAA8 /* ComposableCoreLocationTests.swift in Sources */ = {isa = PBXBuildFile; fileRef = 41626062248D4983003FCAA8 /* ComposableCoreLocationTests.swift */; };
		416260AA2499667D003FCAA8 /* RxRelay.framework in Frameworks */ = {isa = PBXBuildFile; fileRef = 4162603F248D2E14003FCAA8 /* RxRelay.framework */; platformFilter = ios; };
		416260AB2499667D003FCAA8 /* RxSwift.framework in Frameworks */ = {isa = PBXBuildFile; fileRef = 41626041248D2E14003FCAA8 /* RxSwift.framework */; platformFilter = ios; };
		416260AC249968A0003FCAA8 /* RxCocoa.framework in Frameworks */ = {isa = PBXBuildFile; fileRef = 41626040248D2E14003FCAA8 /* RxCocoa.framework */; platformFilter = ios; };
		416260B324996ABC003FCAA8 /* RxSwift.framework in CopyFiles */ = {isa = PBXBuildFile; fileRef = 416260B024996ABC003FCAA8 /* RxSwift.framework */; settings = {ATTRIBUTES = (CodeSignOnCopy, RemoveHeadersOnCopy, ); }; };
		416260B424996ABC003FCAA8 /* RxCocoa.framework in CopyFiles */ = {isa = PBXBuildFile; fileRef = 416260B124996ABC003FCAA8 /* RxCocoa.framework */; settings = {ATTRIBUTES = (CodeSignOnCopy, RemoveHeadersOnCopy, ); }; };
		416260B524996ABC003FCAA8 /* RxRelay.framework in CopyFiles */ = {isa = PBXBuildFile; fileRef = 416260B224996ABC003FCAA8 /* RxRelay.framework */; settings = {ATTRIBUTES = (CodeSignOnCopy, RemoveHeadersOnCopy, ); }; };
		4176B30C24A8F515003D6097 /* ReducerInstrumentation.swift in Sources */ = {isa = PBXBuildFile; fileRef = 4176B30B24A8F515003D6097 /* ReducerInstrumentation.swift */; };
		4176B33C24A90209003D6097 /* ComposableCoreMotion.framework in Frameworks */ = {isa = PBXBuildFile; fileRef = 4176B32824A901D8003D6097 /* ComposableCoreMotion.framework */; };
		4176B34224A90266003D6097 /* GyroData.swift in Sources */ = {isa = PBXBuildFile; fileRef = 4176B31124A901B1003D6097 /* GyroData.swift */; };
		4176B34324A90266003D6097 /* AccelerometerData.swift in Sources */ = {isa = PBXBuildFile; fileRef = 4176B31224A901B1003D6097 /* AccelerometerData.swift */; };
		4176B34424A90266003D6097 /* MagnetometerData.swift in Sources */ = {isa = PBXBuildFile; fileRef = 4176B31324A901B1003D6097 /* MagnetometerData.swift */; };
		4176B34524A90266003D6097 /* DeviceMotion.swift in Sources */ = {isa = PBXBuildFile; fileRef = 4176B31424A901B1003D6097 /* DeviceMotion.swift */; };
		4176B34624A90266003D6097 /* Attitude.swift in Sources */ = {isa = PBXBuildFile; fileRef = 4176B31524A901B1003D6097 /* Attitude.swift */; };
		4176B34724A90266003D6097 /* MotionManagerMock.swift in Sources */ = {isa = PBXBuildFile; fileRef = 4176B31724A901B1003D6097 /* MotionManagerMock.swift */; };
		4176B34824A90266003D6097 /* MotionManagerLive.swift in Sources */ = {isa = PBXBuildFile; fileRef = 4176B31824A901B1003D6097 /* MotionManagerLive.swift */; };
		4176B34924A90266003D6097 /* MotionManagerInterface.swift in Sources */ = {isa = PBXBuildFile; fileRef = 4176B31924A901B1003D6097 /* MotionManagerInterface.swift */; };
		4176B34B24A90272003D6097 /* Exports.swift in Sources */ = {isa = PBXBuildFile; fileRef = 4176B30F24A901B1003D6097 /* Exports.swift */; };
		4176B34C24A9027D003D6097 /* ComposableCoreMotionTests.swift in Sources */ = {isa = PBXBuildFile; fileRef = 4176B33124A901ED003D6097 /* ComposableCoreMotionTests.swift */; };
		4176B34D24A90324003D6097 /* ComposableArchitecture.framework in Frameworks */ = {isa = PBXBuildFile; fileRef = 4168FAFC248C5D4700CD8FB5 /* ComposableArchitecture.framework */; };
		4176B35224A9033B003D6097 /* RxCocoa.framework in Frameworks */ = {isa = PBXBuildFile; fileRef = 41626040248D2E14003FCAA8 /* RxCocoa.framework */; };
		4176B35424A9033B003D6097 /* RxRelay.framework in Frameworks */ = {isa = PBXBuildFile; fileRef = 4162603F248D2E14003FCAA8 /* RxRelay.framework */; };
		4176B35624A9033B003D6097 /* RxSwift.framework in Frameworks */ = {isa = PBXBuildFile; fileRef = 41626041248D2E14003FCAA8 /* RxSwift.framework */; };
		4180339424D7157E00EA11AB /* Array+safesubscript.swift in Sources */ = {isa = PBXBuildFile; fileRef = 4180339124D7157E00EA11AB /* Array+safesubscript.swift */; };
		4180339524D7157E00EA11AB /* Observable+onCompletion.swift in Sources */ = {isa = PBXBuildFile; fileRef = 4180339324D7157E00EA11AB /* Observable+onCompletion.swift */; };
		418033A624D715B700EA11AB /* TCASection.swift in Sources */ = {isa = PBXBuildFile; fileRef = 4180339824D715B700EA11AB /* TCASection.swift */; };
		418033A724D715B700EA11AB /* RxSectionedCollectionDataSource.swift in Sources */ = {isa = PBXBuildFile; fileRef = 4180339A24D715B700EA11AB /* RxSectionedCollectionDataSource.swift */; };
		418033A824D715B700EA11AB /* RxFlatCollectionDataSource.swift in Sources */ = {isa = PBXBuildFile; fileRef = 4180339B24D715B700EA11AB /* RxFlatCollectionDataSource.swift */; };
		418033A924D715B700EA11AB /* RxSectionedTableDataSource.swift in Sources */ = {isa = PBXBuildFile; fileRef = 4180339D24D715B700EA11AB /* RxSectionedTableDataSource.swift */; };
		418033AA24D715B700EA11AB /* RxFlatTableDataSource.swift in Sources */ = {isa = PBXBuildFile; fileRef = 4180339E24D715B700EA11AB /* RxFlatTableDataSource.swift */; };
		418033AB24D715B700EA11AB /* TCAItem.swift in Sources */ = {isa = PBXBuildFile; fileRef = 4180339F24D715B700EA11AB /* TCAItem.swift */; };
		418033AC24D715B700EA11AB /* Store+TableBinding.swift in Sources */ = {isa = PBXBuildFile; fileRef = 418033A124D715B700EA11AB /* Store+TableBinding.swift */; };
		418033AD24D715B700EA11AB /* Store+GenericBinding.swift in Sources */ = {isa = PBXBuildFile; fileRef = 418033A224D715B700EA11AB /* Store+GenericBinding.swift */; };
		418033AE24D715B700EA11AB /* Store+CollectionBinding.swift in Sources */ = {isa = PBXBuildFile; fileRef = 418033A324D715B700EA11AB /* Store+CollectionBinding.swift */; };
		418033AF24D715B700EA11AB /* SectionBindingConfiguration.swift in Sources */ = {isa = PBXBuildFile; fileRef = 418033A424D715B700EA11AB /* SectionBindingConfiguration.swift */; };
		418033B024D715B700EA11AB /* Store+ScopeForEach.swift in Sources */ = {isa = PBXBuildFile; fileRef = 418033A524D715B700EA11AB /* Store+ScopeForEach.swift */; };
		418033D024D716E600EA11AB /* RxFlatTableDataSource+DifferenceKit.swift in Sources */ = {isa = PBXBuildFile; fileRef = 418033C024D716B700EA11AB /* RxFlatTableDataSource+DifferenceKit.swift */; };
		418033D124D716E600EA11AB /* RxSectionedCollectionDataSource+DifferenceKit.swift in Sources */ = {isa = PBXBuildFile; fileRef = 418033C124D716B700EA11AB /* RxSectionedCollectionDataSource+DifferenceKit.swift */; };
		418033D224D716E600EA11AB /* RxFlatCollectionDataSource+DifferenceKit.swift in Sources */ = {isa = PBXBuildFile; fileRef = 418033C224D716B700EA11AB /* RxFlatCollectionDataSource+DifferenceKit.swift */; };
		418033D324D716E600EA11AB /* RxSectionedTableDataSource+DifferenceKit.swift in Sources */ = {isa = PBXBuildFile; fileRef = 418033C324D716B700EA11AB /* RxSectionedTableDataSource+DifferenceKit.swift */; };
		418033D424D716E600EA11AB /* TCAItem+Differentiable.swift in Sources */ = {isa = PBXBuildFile; fileRef = 418033C424D716B700EA11AB /* TCAItem+Differentiable.swift */; };
		418033D524D716E600EA11AB /* Store+Differentiable.swift in Sources */ = {isa = PBXBuildFile; fileRef = 418033C624D716B700EA11AB /* Store+Differentiable.swift */; };
		418033D624D716E600EA11AB /* TCASection+DifferentiableSection.swift in Sources */ = {isa = PBXBuildFile; fileRef = 418033C724D716B700EA11AB /* TCASection+DifferentiableSection.swift */; };
		418033D724D7174F00EA11AB /* ComposableArchitecture.framework in Frameworks */ = {isa = PBXBuildFile; fileRef = 4168FAFC248C5D4700CD8FB5 /* ComposableArchitecture.framework */; };
		418033DD24D7177C00EA11AB /* DifferenceKit.framework in Frameworks */ = {isa = PBXBuildFile; fileRef = 418033DC24D7177C00EA11AB /* DifferenceKit.framework */; };
		418E991D24D873CF00A48A09 /* AnyDisposable.swift in Sources */ = {isa = PBXBuildFile; fileRef = 418E991C24D873CF00A48A09 /* AnyDisposable.swift */; };
		41BE275F24E04F97003F71AC /* TestStore.generated.swift in Sources */ = {isa = PBXBuildFile; fileRef = 41BE275D24E04F8A003F71AC /* TestStore.generated.swift */; };
		A5A7FE4124CF25EA00608A39 /* RxSwift.framework in Frameworks */ = {isa = PBXBuildFile; fileRef = 41626041248D2E14003FCAA8 /* RxSwift.framework */; };
		A5A7FE4424CF271200608A39 /* ComposableArchitecture.framework in Frameworks */ = {isa = PBXBuildFile; fileRef = 4168FAFC248C5D4700CD8FB5 /* ComposableArchitecture.framework */; };
		BE556C7424C9CCAC00C716B7 /* RxTestScheduler+utils.swift in Sources */ = {isa = PBXBuildFile; fileRef = BED7DF6424C21EA7007EDABE /* RxTestScheduler+utils.swift */; };
		BE5B861524C2263300461DAD /* RxTest.framework in Frameworks */ = {isa = PBXBuildFile; fileRef = 416260AD249968A0003FCAA8 /* RxTest.framework */; };
		BE5B861624C2269600461DAD /* RxTest.framework in CopyFiles */ = {isa = PBXBuildFile; fileRef = 416260AD249968A0003FCAA8 /* RxTest.framework */; settings = {ATTRIBUTES = (CodeSignOnCopy, RemoveHeadersOnCopy, ); }; };
		BE66156E24DDBC9C0049DAE6 /* ComposableArchitectureTestSupport.framework in Frameworks */ = {isa = PBXBuildFile; fileRef = A5A7FE2724CF245E00608A39 /* ComposableArchitectureTestSupport.framework */; platformFilter = ios; };
		BEC93A4424B8EE0B00D8082D /* IfLetUIKit.swift in Sources */ = {isa = PBXBuildFile; fileRef = BEC93A4324B8EE0B00D8082D /* IfLetUIKit.swift */; };
		D000D2A824E9787300ADE15C /* Reducer+Utils.swift in Sources */ = {isa = PBXBuildFile; fileRef = D000D2A724E9787300ADE15C /* Reducer+Utils.swift */; };
		D07A4C7224E2BE9F008377C5 /* AlertState.swift in Sources */ = {isa = PBXBuildFile; fileRef = D07A4C7124E2BE9F008377C5 /* AlertState.swift */; };
		D07A4C7424E2BEDA008377C5 /* ActionSheetState.swift in Sources */ = {isa = PBXBuildFile; fileRef = D07A4C7324E2BEDA008377C5 /* ActionSheetState.swift */; };
		D07A4C7624E2BF1D008377C5 /* UIAlertController.swift in Sources */ = {isa = PBXBuildFile; fileRef = D07A4C7524E2BF1D008377C5 /* UIAlertController.swift */; };
		D07A4C7724E2C2E7008377C5 /* ComposableArchitecture.framework in Frameworks */ = {isa = PBXBuildFile; fileRef = 4168FAFC248C5D4700CD8FB5 /* ComposableArchitecture.framework */; };
		D07A4C7824E2C2E7008377C5 /* ComposableArchitecture.framework in Embed Frameworks */ = {isa = PBXBuildFile; fileRef = 4168FAFC248C5D4700CD8FB5 /* ComposableArchitecture.framework */; settings = {ATTRIBUTES = (CodeSignOnCopy, RemoveHeadersOnCopy, ); }; };
		D07A4C7A24E2C2E9008377C5 /* RxCocoa.framework in Frameworks */ = {isa = PBXBuildFile; fileRef = 41626040248D2E14003FCAA8 /* RxCocoa.framework */; };
		D07A4C7B24E2C2E9008377C5 /* RxCocoa.framework in Embed Frameworks */ = {isa = PBXBuildFile; fileRef = 41626040248D2E14003FCAA8 /* RxCocoa.framework */; settings = {ATTRIBUTES = (CodeSignOnCopy, RemoveHeadersOnCopy, ); }; };
		D07A4C7C24E2C2EA008377C5 /* RxRelay.framework in Frameworks */ = {isa = PBXBuildFile; fileRef = 4162603F248D2E14003FCAA8 /* RxRelay.framework */; };
		D07A4C7D24E2C2EA008377C5 /* RxRelay.framework in Embed Frameworks */ = {isa = PBXBuildFile; fileRef = 4162603F248D2E14003FCAA8 /* RxRelay.framework */; settings = {ATTRIBUTES = (CodeSignOnCopy, RemoveHeadersOnCopy, ); }; };
		D07A4C7E24E2C2EC008377C5 /* RxSwift.framework in Frameworks */ = {isa = PBXBuildFile; fileRef = 41626041248D2E14003FCAA8 /* RxSwift.framework */; };
		D07A4C7F24E2C2EC008377C5 /* RxSwift.framework in Embed Frameworks */ = {isa = PBXBuildFile; fileRef = 41626041248D2E14003FCAA8 /* RxSwift.framework */; settings = {ATTRIBUTES = (CodeSignOnCopy, RemoveHeadersOnCopy, ); }; };
		D07A4C8024E2C2EF008377C5 /* RxCocoa.framework in Frameworks */ = {isa = PBXBuildFile; fileRef = 41626040248D2E14003FCAA8 /* RxCocoa.framework */; };
		D07A4C8124E2C2EF008377C5 /* RxCocoa.framework in Embed Frameworks */ = {isa = PBXBuildFile; fileRef = 41626040248D2E14003FCAA8 /* RxCocoa.framework */; settings = {ATTRIBUTES = (CodeSignOnCopy, RemoveHeadersOnCopy, ); }; };
		D07A4C8324E2C2F0008377C5 /* RxRelay.framework in Frameworks */ = {isa = PBXBuildFile; fileRef = 4162603F248D2E14003FCAA8 /* RxRelay.framework */; };
		D07A4C8424E2C2F1008377C5 /* RxRelay.framework in Embed Frameworks */ = {isa = PBXBuildFile; fileRef = 4162603F248D2E14003FCAA8 /* RxRelay.framework */; settings = {ATTRIBUTES = (CodeSignOnCopy, RemoveHeadersOnCopy, ); }; };
		D07A4C8524E2C2F4008377C5 /* RxSwift.framework in Frameworks */ = {isa = PBXBuildFile; fileRef = 41626041248D2E14003FCAA8 /* RxSwift.framework */; };
		D07A4C8624E2C2F4008377C5 /* RxSwift.framework in Embed Frameworks */ = {isa = PBXBuildFile; fileRef = 41626041248D2E14003FCAA8 /* RxSwift.framework */; settings = {ATTRIBUTES = (CodeSignOnCopy, RemoveHeadersOnCopy, ); }; };
/* End PBXBuildFile section */

/* Begin PBXContainerItemProxy section */
		4162607A248D49CA003FCAA8 /* PBXContainerItemProxy */ = {
			isa = PBXContainerItemProxy;
			containerPortal = 4168FAF3248C5D4700CD8FB5 /* Project object */;
			proxyType = 1;
			remoteGlobalIDString = 4168FAFB248C5D4700CD8FB5;
			remoteInfo = ComposableArchitecture;
		};
		41626095248D4B98003FCAA8 /* PBXContainerItemProxy */ = {
			isa = PBXContainerItemProxy;
			containerPortal = 4168FAF3248C5D4700CD8FB5 /* Project object */;
			proxyType = 1;
			remoteGlobalIDString = 41626028248D2CBA003FCAA8;
			remoteInfo = ComposableCoreLocation;
		};
		4162609C248D4C4A003FCAA8 /* PBXContainerItemProxy */ = {
			isa = PBXContainerItemProxy;
			containerPortal = 4168FAF3248C5D4700CD8FB5 /* Project object */;
			proxyType = 1;
			remoteGlobalIDString = 4168FAFB248C5D4700CD8FB5;
			remoteInfo = ComposableArchitecture;
		};
		4176B33D24A90209003D6097 /* PBXContainerItemProxy */ = {
			isa = PBXContainerItemProxy;
			containerPortal = 4168FAF3248C5D4700CD8FB5 /* Project object */;
			proxyType = 1;
			remoteGlobalIDString = 4176B32724A901D8003D6097;
			remoteInfo = ComposableCoreMotion;
		};
		4176B34F24A90324003D6097 /* PBXContainerItemProxy */ = {
			isa = PBXContainerItemProxy;
			containerPortal = 4168FAF3248C5D4700CD8FB5 /* Project object */;
			proxyType = 1;
			remoteGlobalIDString = 4168FAFB248C5D4700CD8FB5;
			remoteInfo = ComposableArchitecture;
		};
		418033D924D7174F00EA11AB /* PBXContainerItemProxy */ = {
			isa = PBXContainerItemProxy;
			containerPortal = 4168FAF3248C5D4700CD8FB5 /* Project object */;
			proxyType = 1;
			remoteGlobalIDString = 4168FAFB248C5D4700CD8FB5;
			remoteInfo = ComposableArchitecture;
		};
		A5A7FE4624CF271200608A39 /* PBXContainerItemProxy */ = {
			isa = PBXContainerItemProxy;
			containerPortal = 4168FAF3248C5D4700CD8FB5 /* Project object */;
			proxyType = 1;
			remoteGlobalIDString = 4168FAFB248C5D4700CD8FB5;
			remoteInfo = ComposableArchitecture;
		};
/* End PBXContainerItemProxy section */

/* Begin PBXCopyFilesBuildPhase section */
		416260AF24996A97003FCAA8 /* CopyFiles */ = {
<<<<<<< HEAD
			isa = PBXCopyFilesBuildPhase;
			buildActionMask = 2147483647;
			dstPath = "";
			dstSubfolderSpec = 10;
			files = (
				BE5B861624C2269600461DAD /* RxTest.framework in CopyFiles */,
				416260B324996ABC003FCAA8 /* RxSwift.framework in CopyFiles */,
				416260B424996ABC003FCAA8 /* RxCocoa.framework in CopyFiles */,
				416260B524996ABC003FCAA8 /* RxRelay.framework in CopyFiles */,
			);
			runOnlyForDeploymentPostprocessing = 0;
		};
		4176B35124A90325003D6097 /* Embed Frameworks */ = {
			isa = PBXCopyFilesBuildPhase;
			buildActionMask = 2147483647;
			dstPath = "";
			dstSubfolderSpec = 10;
			files = (
				4176B35724A9033B003D6097 /* RxSwift.framework in Embed Frameworks */,
				4176B35324A9033B003D6097 /* RxCocoa.framework in Embed Frameworks */,
				4176B34E24A90324003D6097 /* ComposableArchitecture.framework in Embed Frameworks */,
				4176B35524A9033B003D6097 /* RxRelay.framework in Embed Frameworks */,
			);
			name = "Embed Frameworks";
			runOnlyForDeploymentPostprocessing = 0;
		};
		418033DB24D7174F00EA11AB /* Embed Frameworks */ = {
=======
>>>>>>> 8f17a44f
			isa = PBXCopyFilesBuildPhase;
			buildActionMask = 2147483647;
			dstPath = "";
			dstSubfolderSpec = 10;
			files = (
				418033DE24D7177C00EA11AB /* DifferenceKit.framework in Embed Frameworks */,
				418033D824D7174F00EA11AB /* ComposableArchitecture.framework in Embed Frameworks */,
			);
			name = "Embed Frameworks";
			runOnlyForDeploymentPostprocessing = 0;
		};
<<<<<<< HEAD
		A5A7FE4324CF25EA00608A39 /* Embed Frameworks */ = {
			isa = PBXCopyFilesBuildPhase;
			buildActionMask = 2147483647;
			dstPath = "";
			dstSubfolderSpec = 10;
			files = (
				A5A7FE4524CF271200608A39 /* ComposableArchitecture.framework in Embed Frameworks */,
				A5A7FE4224CF25EA00608A39 /* RxSwift.framework in Embed Frameworks */,
			);
			name = "Embed Frameworks";
			runOnlyForDeploymentPostprocessing = 0;
		};
		D07A4C7924E2C2E7008377C5 /* Embed Frameworks */ = {
			isa = PBXCopyFilesBuildPhase;
			buildActionMask = 2147483647;
			dstPath = "";
			dstSubfolderSpec = 10;
			files = (
				D07A4C7F24E2C2EC008377C5 /* RxSwift.framework in Embed Frameworks */,
				D07A4C7B24E2C2E9008377C5 /* RxCocoa.framework in Embed Frameworks */,
				D07A4C7824E2C2E7008377C5 /* ComposableArchitecture.framework in Embed Frameworks */,
				D07A4C7D24E2C2EA008377C5 /* RxRelay.framework in Embed Frameworks */,
			);
			name = "Embed Frameworks";
			runOnlyForDeploymentPostprocessing = 0;
		};
		D07A4C8224E2C2EF008377C5 /* Embed Frameworks */ = {
			isa = PBXCopyFilesBuildPhase;
			buildActionMask = 2147483647;
			dstPath = "";
			dstSubfolderSpec = 10;
			files = (
				D07A4C8424E2C2F1008377C5 /* RxRelay.framework in Embed Frameworks */,
				D07A4C8124E2C2EF008377C5 /* RxCocoa.framework in Embed Frameworks */,
				D07A4C8624E2C2F4008377C5 /* RxSwift.framework in Embed Frameworks */,
			);
			name = "Embed Frameworks";
			runOnlyForDeploymentPostprocessing = 0;
		};
=======
>>>>>>> 8f17a44f
/* End PBXCopyFilesBuildPhase section */

/* Begin PBXFileReference section */
		41364C8C248C6028007EBA46 /* Mock.swift */ = {isa = PBXFileReference; fileEncoding = 4; lastKnownFileType = sourcecode.swift; path = Mock.swift; sourceTree = "<group>"; };
		41364C8E248C6028007EBA46 /* Exports.swift */ = {isa = PBXFileReference; fileEncoding = 4; lastKnownFileType = sourcecode.swift; path = Exports.swift; sourceTree = "<group>"; };
		41364C90248C6028007EBA46 /* Location.swift */ = {isa = PBXFileReference; fileEncoding = 4; lastKnownFileType = sourcecode.swift; path = Location.swift; sourceTree = "<group>"; };
		41364C91248C6028007EBA46 /* Beacon.swift */ = {isa = PBXFileReference; fileEncoding = 4; lastKnownFileType = sourcecode.swift; path = Beacon.swift; sourceTree = "<group>"; };
		41364C92248C6028007EBA46 /* Heading.swift */ = {isa = PBXFileReference; fileEncoding = 4; lastKnownFileType = sourcecode.swift; path = Heading.swift; sourceTree = "<group>"; };
		41364C93248C6028007EBA46 /* Region.swift */ = {isa = PBXFileReference; fileEncoding = 4; lastKnownFileType = sourcecode.swift; path = Region.swift; sourceTree = "<group>"; };
		41364C94248C6028007EBA46 /* Visit.swift */ = {isa = PBXFileReference; fileEncoding = 4; lastKnownFileType = sourcecode.swift; path = Visit.swift; sourceTree = "<group>"; };
		41364C95248C6028007EBA46 /* Live.swift */ = {isa = PBXFileReference; fileEncoding = 4; lastKnownFileType = sourcecode.swift; path = Live.swift; sourceTree = "<group>"; };
		41364C96248C6028007EBA46 /* Interface.swift */ = {isa = PBXFileReference; fileEncoding = 4; lastKnownFileType = sourcecode.swift; path = Interface.swift; sourceTree = "<group>"; };
		41364C9A248C6028007EBA46 /* Reducer.swift */ = {isa = PBXFileReference; fileEncoding = 4; lastKnownFileType = sourcecode.swift; path = Reducer.swift; sourceTree = "<group>"; };
		41364C9C248C6028007EBA46 /* Publisher+asObservable.swift */ = {isa = PBXFileReference; fileEncoding = 4; lastKnownFileType = sourcecode.swift; path = "Publisher+asObservable.swift"; sourceTree = "<group>"; };
		41364C9D248C6028007EBA46 /* Observable+asPublisher.swift */ = {isa = PBXFileReference; fileEncoding = 4; lastKnownFileType = sourcecode.swift; path = "Observable+asPublisher.swift"; sourceTree = "<group>"; };
		41364CA2248C6028007EBA46 /* IfLetUIKit+Combine.swift */ = {isa = PBXFileReference; fileEncoding = 4; lastKnownFileType = sourcecode.swift; path = "IfLetUIKit+Combine.swift"; sourceTree = "<group>"; };
		41364CA4248C6028007EBA46 /* ReducerDebugging.swift */ = {isa = PBXFileReference; fileEncoding = 4; lastKnownFileType = sourcecode.swift; path = ReducerDebugging.swift; sourceTree = "<group>"; };
		41364CA6248C6028007EBA46 /* Diff.swift */ = {isa = PBXFileReference; fileEncoding = 4; lastKnownFileType = sourcecode.swift; path = Diff.swift; sourceTree = "<group>"; };
		41364CA7248C6028007EBA46 /* Deprecations.swift */ = {isa = PBXFileReference; fileEncoding = 4; lastKnownFileType = sourcecode.swift; path = Deprecations.swift; sourceTree = "<group>"; };
		41364CA8248C6028007EBA46 /* Throttling.swift */ = {isa = PBXFileReference; fileEncoding = 4; lastKnownFileType = sourcecode.swift; path = Throttling.swift; sourceTree = "<group>"; };
		41364CA9248C6028007EBA46 /* Exports.swift */ = {isa = PBXFileReference; fileEncoding = 4; lastKnownFileType = sourcecode.swift; path = Exports.swift; sourceTree = "<group>"; };
		41364CAA248C6028007EBA46 /* Debug.swift */ = {isa = PBXFileReference; fileEncoding = 4; lastKnownFileType = sourcecode.swift; path = Debug.swift; sourceTree = "<group>"; };
		41364CAB248C6028007EBA46 /* Create.swift */ = {isa = PBXFileReference; fileEncoding = 4; lastKnownFileType = sourcecode.swift; path = Create.swift; sourceTree = "<group>"; };
		41364CAC248C6028007EBA46 /* Locking.swift */ = {isa = PBXFileReference; fileEncoding = 4; lastKnownFileType = sourcecode.swift; path = Locking.swift; sourceTree = "<group>"; };
		41364CAD248C6028007EBA46 /* Effect.swift */ = {isa = PBXFileReference; fileEncoding = 4; lastKnownFileType = sourcecode.swift; path = Effect.swift; sourceTree = "<group>"; };
		41364CAE248C6028007EBA46 /* Effect+Combine.swift */ = {isa = PBXFileReference; fileEncoding = 4; lastKnownFileType = sourcecode.swift; path = "Effect+Combine.swift"; sourceTree = "<group>"; };
		41364CAF248C6028007EBA46 /* Effect+failure.swift */ = {isa = PBXFileReference; fileEncoding = 4; lastKnownFileType = sourcecode.swift; path = "Effect+failure.swift"; sourceTree = "<group>"; };
		41364CB0248C6028007EBA46 /* ViewStore+Combine.swift */ = {isa = PBXFileReference; fileEncoding = 4; lastKnownFileType = sourcecode.swift; path = "ViewStore+Combine.swift"; sourceTree = "<group>"; };
		41364CB1248C6028007EBA46 /* Store.swift */ = {isa = PBXFileReference; fileEncoding = 4; lastKnownFileType = sourcecode.swift; path = Store.swift; sourceTree = "<group>"; };
		41364CB2248C6028007EBA46 /* Store+Combine.swift */ = {isa = PBXFileReference; fileEncoding = 4; lastKnownFileType = sourcecode.swift; path = "Store+Combine.swift"; sourceTree = "<group>"; };
		41364CB4248C6028007EBA46 /* Effect+Timer.swift */ = {isa = PBXFileReference; fileEncoding = 4; lastKnownFileType = sourcecode.swift; path = "Effect+Timer.swift"; sourceTree = "<group>"; };
		41364CB5248C6028007EBA46 /* Cancellation.swift */ = {isa = PBXFileReference; fileEncoding = 4; lastKnownFileType = sourcecode.swift; path = Cancellation.swift; sourceTree = "<group>"; };
		41364CB6248C6028007EBA46 /* Debouncing.swift */ = {isa = PBXFileReference; fileEncoding = 4; lastKnownFileType = sourcecode.swift; path = Debouncing.swift; sourceTree = "<group>"; };
		41364CB7248C6028007EBA46 /* ViewStore.swift */ = {isa = PBXFileReference; fileEncoding = 4; lastKnownFileType = sourcecode.swift; path = ViewStore.swift; sourceTree = "<group>"; };
		41364CB9248C6028007EBA46 /* IdentifiedArray.swift */ = {isa = PBXFileReference; fileEncoding = 4; lastKnownFileType = sourcecode.swift; path = IdentifiedArray.swift; sourceTree = "<group>"; };
		41364CBA248C6028007EBA46 /* Identified.swift */ = {isa = PBXFileReference; fileEncoding = 4; lastKnownFileType = sourcecode.swift; path = Identified.swift; sourceTree = "<group>"; };
		41364CBB248C6028007EBA46 /* IfLetStore.swift */ = {isa = PBXFileReference; fileEncoding = 4; lastKnownFileType = sourcecode.swift; path = IfLetStore.swift; sourceTree = "<group>"; };
		41364CBC248C6028007EBA46 /* TCAIdentifiable.swift */ = {isa = PBXFileReference; fileEncoding = 4; lastKnownFileType = sourcecode.swift; path = TCAIdentifiable.swift; sourceTree = "<group>"; };
		41364CBD248C6028007EBA46 /* ForEachStore.swift */ = {isa = PBXFileReference; fileEncoding = 4; lastKnownFileType = sourcecode.swift; path = ForEachStore.swift; sourceTree = "<group>"; };
		41364CBE248C6028007EBA46 /* WithViewStore.swift */ = {isa = PBXFileReference; fileEncoding = 4; lastKnownFileType = sourcecode.swift; path = WithViewStore.swift; sourceTree = "<group>"; };
		414309DB24DF4E9E0016DC7A /* ActionSheet.swift */ = {isa = PBXFileReference; fileEncoding = 4; lastKnownFileType = sourcecode.swift; path = ActionSheet.swift; sourceTree = "<group>"; };
		414309DC24DF4E9E0016DC7A /* Alert.swift */ = {isa = PBXFileReference; fileEncoding = 4; lastKnownFileType = sourcecode.swift; path = Alert.swift; sourceTree = "<group>"; };
		41626029248D2CBA003FCAA8 /* ComposableCoreLocation.framework */ = {isa = PBXFileReference; explicitFileType = wrapper.framework; includeInIndex = 0; path = ComposableCoreLocation.framework; sourceTree = BUILT_PRODUCTS_DIR; };
		4162602C248D2CBA003FCAA8 /* Info.plist */ = {isa = PBXFileReference; lastKnownFileType = text.plist.xml; path = Info.plist; sourceTree = "<group>"; };
		4162603A248D2DD1003FCAA8 /* Cartfile */ = {isa = PBXFileReference; fileEncoding = 4; lastKnownFileType = text; path = Cartfile; sourceTree = "<group>"; };
		4162603B248D2DD1003FCAA8 /* Cartfile.resolved */ = {isa = PBXFileReference; fileEncoding = 4; lastKnownFileType = text; path = Cartfile.resolved; sourceTree = "<group>"; };
		4162603F248D2E14003FCAA8 /* RxRelay.framework */ = {isa = PBXFileReference; lastKnownFileType = wrapper.framework; name = RxRelay.framework; path = Carthage/Build/iOS/RxRelay.framework; sourceTree = "<group>"; };
		41626040248D2E14003FCAA8 /* RxCocoa.framework */ = {isa = PBXFileReference; lastKnownFileType = wrapper.framework; name = RxCocoa.framework; path = Carthage/Build/iOS/RxCocoa.framework; sourceTree = "<group>"; };
		41626041248D2E14003FCAA8 /* RxSwift.framework */ = {isa = PBXFileReference; lastKnownFileType = wrapper.framework; name = RxSwift.framework; path = Carthage/Build/iOS/RxSwift.framework; sourceTree = "<group>"; };
		4162604A248D31E3003FCAA8 /* EnumReflection.swift */ = {isa = PBXFileReference; fileEncoding = 4; lastKnownFileType = sourcecode.swift; path = EnumReflection.swift; sourceTree = "<group>"; };
		4162604B248D31E3003FCAA8 /* CasePaths.swift */ = {isa = PBXFileReference; fileEncoding = 4; lastKnownFileType = sourcecode.swift; path = CasePaths.swift; sourceTree = "<group>"; };
		4162604C248D31E3003FCAA8 /* CasePath.swift */ = {isa = PBXFileReference; fileEncoding = 4; lastKnownFileType = sourcecode.swift; path = CasePath.swift; sourceTree = "<group>"; };
		4162604D248D31E3003FCAA8 /* Operators.swift */ = {isa = PBXFileReference; fileEncoding = 4; lastKnownFileType = sourcecode.swift; path = Operators.swift; sourceTree = "<group>"; };
		41626054248D4983003FCAA8 /* ComposableArchitectureTests.swift */ = {isa = PBXFileReference; fileEncoding = 4; lastKnownFileType = sourcecode.swift; path = ComposableArchitectureTests.swift; sourceTree = "<group>"; };
		41626055248D4983003FCAA8 /* MemoryManagementTests.swift */ = {isa = PBXFileReference; fileEncoding = 4; lastKnownFileType = sourcecode.swift; path = MemoryManagementTests.swift; sourceTree = "<group>"; };
		41626056248D4983003FCAA8 /* ReducerTests.swift */ = {isa = PBXFileReference; fileEncoding = 4; lastKnownFileType = sourcecode.swift; path = ReducerTests.swift; sourceTree = "<group>"; };
		41626059248D4983003FCAA8 /* EffectThrottleTests.swift */ = {isa = PBXFileReference; fileEncoding = 4; lastKnownFileType = sourcecode.swift; path = EffectThrottleTests.swift; sourceTree = "<group>"; };
		4162605A248D4983003FCAA8 /* EffectDebounceTests.swift */ = {isa = PBXFileReference; fileEncoding = 4; lastKnownFileType = sourcecode.swift; path = EffectDebounceTests.swift; sourceTree = "<group>"; };
		4162605B248D4983003FCAA8 /* EffectTests.swift */ = {isa = PBXFileReference; fileEncoding = 4; lastKnownFileType = sourcecode.swift; path = EffectTests.swift; sourceTree = "<group>"; };
		4162605C248D4983003FCAA8 /* IdentifiedArrayTests.swift */ = {isa = PBXFileReference; fileEncoding = 4; lastKnownFileType = sourcecode.swift; path = IdentifiedArrayTests.swift; sourceTree = "<group>"; };
		4162605D248D4983003FCAA8 /* TimerTests.swift */ = {isa = PBXFileReference; fileEncoding = 4; lastKnownFileType = sourcecode.swift; path = TimerTests.swift; sourceTree = "<group>"; };
		4162605E248D4983003FCAA8 /* DebugTests.swift */ = {isa = PBXFileReference; fileEncoding = 4; lastKnownFileType = sourcecode.swift; path = DebugTests.swift; sourceTree = "<group>"; };
		4162605F248D4983003FCAA8 /* EffectCancellationTests.swift */ = {isa = PBXFileReference; fileEncoding = 4; lastKnownFileType = sourcecode.swift; path = EffectCancellationTests.swift; sourceTree = "<group>"; };
		41626060248D4983003FCAA8 /* StoreTests.swift */ = {isa = PBXFileReference; fileEncoding = 4; lastKnownFileType = sourcecode.swift; path = StoreTests.swift; sourceTree = "<group>"; };
		41626062248D4983003FCAA8 /* ComposableCoreLocationTests.swift */ = {isa = PBXFileReference; fileEncoding = 4; lastKnownFileType = sourcecode.swift; path = ComposableCoreLocationTests.swift; sourceTree = "<group>"; };
		41626074248D49CA003FCAA8 /* ComposableArchitectureTests.xctest */ = {isa = PBXFileReference; explicitFileType = wrapper.cfbundle; includeInIndex = 0; path = ComposableArchitectureTests.xctest; sourceTree = BUILT_PRODUCTS_DIR; };
		41626078248D49CA003FCAA8 /* Info.plist */ = {isa = PBXFileReference; lastKnownFileType = text.plist.xml; path = Info.plist; sourceTree = "<group>"; };
		4162608F248D4B98003FCAA8 /* ComposableCoreLocationTests.xctest */ = {isa = PBXFileReference; explicitFileType = wrapper.cfbundle; includeInIndex = 0; path = ComposableCoreLocationTests.xctest; sourceTree = BUILT_PRODUCTS_DIR; };
		41626093248D4B98003FCAA8 /* Info.plist */ = {isa = PBXFileReference; lastKnownFileType = text.plist.xml; path = Info.plist; sourceTree = "<group>"; };
		416260AD249968A0003FCAA8 /* RxTest.framework */ = {isa = PBXFileReference; lastKnownFileType = wrapper.framework; name = RxTest.framework; path = Carthage/Build/iOS/RxTest.framework; sourceTree = "<group>"; };
		416260B024996ABC003FCAA8 /* RxSwift.framework */ = {isa = PBXFileReference; lastKnownFileType = wrapper.framework; name = RxSwift.framework; path = Carthage/Build/iOS/RxSwift.framework; sourceTree = "<group>"; };
		416260B124996ABC003FCAA8 /* RxCocoa.framework */ = {isa = PBXFileReference; lastKnownFileType = wrapper.framework; name = RxCocoa.framework; path = Carthage/Build/iOS/RxCocoa.framework; sourceTree = "<group>"; };
		416260B224996ABC003FCAA8 /* RxRelay.framework */ = {isa = PBXFileReference; lastKnownFileType = wrapper.framework; name = RxRelay.framework; path = Carthage/Build/iOS/RxRelay.framework; sourceTree = "<group>"; };
		4168FAFC248C5D4700CD8FB5 /* ComposableArchitecture.framework */ = {isa = PBXFileReference; explicitFileType = wrapper.framework; includeInIndex = 0; path = ComposableArchitecture.framework; sourceTree = BUILT_PRODUCTS_DIR; };
		4168FB07248C5D9900CD8FB5 /* Info.plist */ = {isa = PBXFileReference; fileEncoding = 4; lastKnownFileType = text.plist.xml; path = Info.plist; sourceTree = "<group>"; };
		4176B30B24A8F515003D6097 /* ReducerInstrumentation.swift */ = {isa = PBXFileReference; fileEncoding = 4; lastKnownFileType = sourcecode.swift; path = ReducerInstrumentation.swift; sourceTree = "<group>"; };
		4176B30F24A901B1003D6097 /* Exports.swift */ = {isa = PBXFileReference; fileEncoding = 4; lastKnownFileType = sourcecode.swift; path = Exports.swift; sourceTree = "<group>"; };
		4176B31124A901B1003D6097 /* GyroData.swift */ = {isa = PBXFileReference; fileEncoding = 4; lastKnownFileType = sourcecode.swift; path = GyroData.swift; sourceTree = "<group>"; };
		4176B31224A901B1003D6097 /* AccelerometerData.swift */ = {isa = PBXFileReference; fileEncoding = 4; lastKnownFileType = sourcecode.swift; path = AccelerometerData.swift; sourceTree = "<group>"; };
		4176B31324A901B1003D6097 /* MagnetometerData.swift */ = {isa = PBXFileReference; fileEncoding = 4; lastKnownFileType = sourcecode.swift; path = MagnetometerData.swift; sourceTree = "<group>"; };
		4176B31424A901B1003D6097 /* DeviceMotion.swift */ = {isa = PBXFileReference; fileEncoding = 4; lastKnownFileType = sourcecode.swift; path = DeviceMotion.swift; sourceTree = "<group>"; };
		4176B31524A901B1003D6097 /* Attitude.swift */ = {isa = PBXFileReference; fileEncoding = 4; lastKnownFileType = sourcecode.swift; path = Attitude.swift; sourceTree = "<group>"; };
		4176B31724A901B1003D6097 /* MotionManagerMock.swift */ = {isa = PBXFileReference; fileEncoding = 4; lastKnownFileType = sourcecode.swift; path = MotionManagerMock.swift; sourceTree = "<group>"; };
		4176B31824A901B1003D6097 /* MotionManagerLive.swift */ = {isa = PBXFileReference; fileEncoding = 4; lastKnownFileType = sourcecode.swift; path = MotionManagerLive.swift; sourceTree = "<group>"; };
		4176B31924A901B1003D6097 /* MotionManagerInterface.swift */ = {isa = PBXFileReference; fileEncoding = 4; lastKnownFileType = sourcecode.swift; path = MotionManagerInterface.swift; sourceTree = "<group>"; };
		4176B32824A901D8003D6097 /* ComposableCoreMotion.framework */ = {isa = PBXFileReference; explicitFileType = wrapper.framework; includeInIndex = 0; path = ComposableCoreMotion.framework; sourceTree = BUILT_PRODUCTS_DIR; };
		4176B32B24A901D8003D6097 /* Info.plist */ = {isa = PBXFileReference; lastKnownFileType = text.plist.xml; path = Info.plist; sourceTree = "<group>"; };
		4176B33124A901ED003D6097 /* ComposableCoreMotionTests.swift */ = {isa = PBXFileReference; fileEncoding = 4; lastKnownFileType = sourcecode.swift; path = ComposableCoreMotionTests.swift; sourceTree = "<group>"; };
		4176B33724A90209003D6097 /* ComposableCoreMotionTests.xctest */ = {isa = PBXFileReference; explicitFileType = wrapper.cfbundle; includeInIndex = 0; path = ComposableCoreMotionTests.xctest; sourceTree = BUILT_PRODUCTS_DIR; };
		4176B33B24A90209003D6097 /* Info.plist */ = {isa = PBXFileReference; lastKnownFileType = text.plist.xml; path = Info.plist; sourceTree = "<group>"; };
		4180339124D7157E00EA11AB /* Array+safesubscript.swift */ = {isa = PBXFileReference; fileEncoding = 4; lastKnownFileType = sourcecode.swift; path = "Array+safesubscript.swift"; sourceTree = "<group>"; };
		4180339324D7157E00EA11AB /* Observable+onCompletion.swift */ = {isa = PBXFileReference; fileEncoding = 4; lastKnownFileType = sourcecode.swift; path = "Observable+onCompletion.swift"; sourceTree = "<group>"; };
		4180339824D715B700EA11AB /* TCASection.swift */ = {isa = PBXFileReference; fileEncoding = 4; lastKnownFileType = sourcecode.swift; path = TCASection.swift; sourceTree = "<group>"; };
		4180339A24D715B700EA11AB /* RxSectionedCollectionDataSource.swift */ = {isa = PBXFileReference; fileEncoding = 4; lastKnownFileType = sourcecode.swift; path = RxSectionedCollectionDataSource.swift; sourceTree = "<group>"; };
		4180339B24D715B700EA11AB /* RxFlatCollectionDataSource.swift */ = {isa = PBXFileReference; fileEncoding = 4; lastKnownFileType = sourcecode.swift; path = RxFlatCollectionDataSource.swift; sourceTree = "<group>"; };
		4180339D24D715B700EA11AB /* RxSectionedTableDataSource.swift */ = {isa = PBXFileReference; fileEncoding = 4; lastKnownFileType = sourcecode.swift; path = RxSectionedTableDataSource.swift; sourceTree = "<group>"; };
		4180339E24D715B700EA11AB /* RxFlatTableDataSource.swift */ = {isa = PBXFileReference; fileEncoding = 4; lastKnownFileType = sourcecode.swift; path = RxFlatTableDataSource.swift; sourceTree = "<group>"; };
		4180339F24D715B700EA11AB /* TCAItem.swift */ = {isa = PBXFileReference; fileEncoding = 4; lastKnownFileType = sourcecode.swift; path = TCAItem.swift; sourceTree = "<group>"; };
		418033A124D715B700EA11AB /* Store+TableBinding.swift */ = {isa = PBXFileReference; fileEncoding = 4; lastKnownFileType = sourcecode.swift; path = "Store+TableBinding.swift"; sourceTree = "<group>"; };
		418033A224D715B700EA11AB /* Store+GenericBinding.swift */ = {isa = PBXFileReference; fileEncoding = 4; lastKnownFileType = sourcecode.swift; path = "Store+GenericBinding.swift"; sourceTree = "<group>"; };
		418033A324D715B700EA11AB /* Store+CollectionBinding.swift */ = {isa = PBXFileReference; fileEncoding = 4; lastKnownFileType = sourcecode.swift; path = "Store+CollectionBinding.swift"; sourceTree = "<group>"; };
		418033A424D715B700EA11AB /* SectionBindingConfiguration.swift */ = {isa = PBXFileReference; fileEncoding = 4; lastKnownFileType = sourcecode.swift; path = SectionBindingConfiguration.swift; sourceTree = "<group>"; };
		418033A524D715B700EA11AB /* Store+ScopeForEach.swift */ = {isa = PBXFileReference; fileEncoding = 4; lastKnownFileType = sourcecode.swift; path = "Store+ScopeForEach.swift"; sourceTree = "<group>"; };
		418033B624D7168700EA11AB /* ComposableDifferenceKitDatasources.framework */ = {isa = PBXFileReference; explicitFileType = wrapper.framework; includeInIndex = 0; path = ComposableDifferenceKitDatasources.framework; sourceTree = BUILT_PRODUCTS_DIR; };
		418033C024D716B700EA11AB /* RxFlatTableDataSource+DifferenceKit.swift */ = {isa = PBXFileReference; fileEncoding = 4; lastKnownFileType = sourcecode.swift; path = "RxFlatTableDataSource+DifferenceKit.swift"; sourceTree = "<group>"; };
		418033C124D716B700EA11AB /* RxSectionedCollectionDataSource+DifferenceKit.swift */ = {isa = PBXFileReference; fileEncoding = 4; lastKnownFileType = sourcecode.swift; path = "RxSectionedCollectionDataSource+DifferenceKit.swift"; sourceTree = "<group>"; };
		418033C224D716B700EA11AB /* RxFlatCollectionDataSource+DifferenceKit.swift */ = {isa = PBXFileReference; fileEncoding = 4; lastKnownFileType = sourcecode.swift; path = "RxFlatCollectionDataSource+DifferenceKit.swift"; sourceTree = "<group>"; };
		418033C324D716B700EA11AB /* RxSectionedTableDataSource+DifferenceKit.swift */ = {isa = PBXFileReference; fileEncoding = 4; lastKnownFileType = sourcecode.swift; path = "RxSectionedTableDataSource+DifferenceKit.swift"; sourceTree = "<group>"; };
		418033C424D716B700EA11AB /* TCAItem+Differentiable.swift */ = {isa = PBXFileReference; fileEncoding = 4; lastKnownFileType = sourcecode.swift; path = "TCAItem+Differentiable.swift"; sourceTree = "<group>"; };
		418033C524D716B700EA11AB /* Info.plist */ = {isa = PBXFileReference; fileEncoding = 4; lastKnownFileType = text.plist.xml; path = Info.plist; sourceTree = "<group>"; };
		418033C624D716B700EA11AB /* Store+Differentiable.swift */ = {isa = PBXFileReference; fileEncoding = 4; lastKnownFileType = sourcecode.swift; path = "Store+Differentiable.swift"; sourceTree = "<group>"; };
		418033C724D716B700EA11AB /* TCASection+DifferentiableSection.swift */ = {isa = PBXFileReference; fileEncoding = 4; lastKnownFileType = sourcecode.swift; path = "TCASection+DifferentiableSection.swift"; sourceTree = "<group>"; };
		418033DC24D7177C00EA11AB /* DifferenceKit.framework */ = {isa = PBXFileReference; lastKnownFileType = wrapper.framework; name = DifferenceKit.framework; path = Carthage/Build/iOS/DifferenceKit.framework; sourceTree = "<group>"; };
		418E991C24D873CF00A48A09 /* AnyDisposable.swift */ = {isa = PBXFileReference; lastKnownFileType = sourcecode.swift; path = AnyDisposable.swift; sourceTree = "<group>"; };
		41BE275D24E04F8A003F71AC /* TestStore.generated.swift */ = {isa = PBXFileReference; lastKnownFileType = sourcecode.swift; path = TestStore.generated.swift; sourceTree = "<group>"; };
		A5A7FE2724CF245E00608A39 /* ComposableArchitectureTestSupport.framework */ = {isa = PBXFileReference; explicitFileType = wrapper.framework; includeInIndex = 0; path = ComposableArchitectureTestSupport.framework; sourceTree = BUILT_PRODUCTS_DIR; };
		A5A7FE2A24CF245E00608A39 /* Info.plist */ = {isa = PBXFileReference; lastKnownFileType = text.plist.xml; path = Info.plist; sourceTree = "<group>"; };
		BEC93A4324B8EE0B00D8082D /* IfLetUIKit.swift */ = {isa = PBXFileReference; fileEncoding = 4; lastKnownFileType = sourcecode.swift; path = IfLetUIKit.swift; sourceTree = "<group>"; };
		BED7DF6124C2068B007EDABE /* TestStore.swift */ = {isa = PBXFileReference; lastKnownFileType = sourcecode.swift; path = TestStore.swift; sourceTree = "<group>"; };
		BED7DF6424C21EA7007EDABE /* RxTestScheduler+utils.swift */ = {isa = PBXFileReference; lastKnownFileType = sourcecode.swift; path = "RxTestScheduler+utils.swift"; sourceTree = "<group>"; };
		D000D2A724E9787300ADE15C /* Reducer+Utils.swift */ = {isa = PBXFileReference; fileEncoding = 4; lastKnownFileType = sourcecode.swift; path = "Reducer+Utils.swift"; sourceTree = "<group>"; };
		D07A4C7124E2BE9F008377C5 /* AlertState.swift */ = {isa = PBXFileReference; lastKnownFileType = sourcecode.swift; path = AlertState.swift; sourceTree = "<group>"; };
		D07A4C7324E2BEDA008377C5 /* ActionSheetState.swift */ = {isa = PBXFileReference; lastKnownFileType = sourcecode.swift; path = ActionSheetState.swift; sourceTree = "<group>"; };
		D07A4C7524E2BF1D008377C5 /* UIAlertController.swift */ = {isa = PBXFileReference; lastKnownFileType = sourcecode.swift; path = UIAlertController.swift; sourceTree = "<group>"; };
/* End PBXFileReference section */

/* Begin PBXFrameworksBuildPhase section */
		41626026248D2CBA003FCAA8 /* Frameworks */ = {
			isa = PBXFrameworksBuildPhase;
			buildActionMask = 2147483647;
			files = (
				D07A4C7E24E2C2EC008377C5 /* RxSwift.framework in Frameworks */,
				D07A4C7C24E2C2EA008377C5 /* RxRelay.framework in Frameworks */,
				D07A4C7A24E2C2E9008377C5 /* RxCocoa.framework in Frameworks */,
				D07A4C7724E2C2E7008377C5 /* ComposableArchitecture.framework in Frameworks */,
			);
			runOnlyForDeploymentPostprocessing = 0;
		};
		41626071248D49CA003FCAA8 /* Frameworks */ = {
			isa = PBXFrameworksBuildPhase;
			buildActionMask = 2147483647;
			files = (
				BE66156E24DDBC9C0049DAE6 /* ComposableArchitectureTestSupport.framework in Frameworks */,
				416260AC249968A0003FCAA8 /* RxCocoa.framework in Frameworks */,
				416260AA2499667D003FCAA8 /* RxRelay.framework in Frameworks */,
				416260AB2499667D003FCAA8 /* RxSwift.framework in Frameworks */,
				41626079248D49CA003FCAA8 /* ComposableArchitecture.framework in Frameworks */,
				BE5B861524C2263300461DAD /* RxTest.framework in Frameworks */,
			);
			runOnlyForDeploymentPostprocessing = 0;
		};
		4162608C248D4B98003FCAA8 /* Frameworks */ = {
			isa = PBXFrameworksBuildPhase;
			buildActionMask = 2147483647;
			files = (
				41626094248D4B98003FCAA8 /* ComposableCoreLocation.framework in Frameworks */,
			);
			runOnlyForDeploymentPostprocessing = 0;
		};
		4168FAF9248C5D4700CD8FB5 /* Frameworks */ = {
			isa = PBXFrameworksBuildPhase;
			buildActionMask = 2147483647;
			files = (
				D07A4C8024E2C2EF008377C5 /* RxCocoa.framework in Frameworks */,
				D07A4C8324E2C2F0008377C5 /* RxRelay.framework in Frameworks */,
				D07A4C8524E2C2F4008377C5 /* RxSwift.framework in Frameworks */,
			);
			runOnlyForDeploymentPostprocessing = 0;
		};
		4176B32524A901D8003D6097 /* Frameworks */ = {
			isa = PBXFrameworksBuildPhase;
			buildActionMask = 2147483647;
			files = (
				4176B35624A9033B003D6097 /* RxSwift.framework in Frameworks */,
				4176B35224A9033B003D6097 /* RxCocoa.framework in Frameworks */,
				4176B34D24A90324003D6097 /* ComposableArchitecture.framework in Frameworks */,
				4176B35424A9033B003D6097 /* RxRelay.framework in Frameworks */,
			);
			runOnlyForDeploymentPostprocessing = 0;
		};
		4176B33424A90209003D6097 /* Frameworks */ = {
			isa = PBXFrameworksBuildPhase;
			buildActionMask = 2147483647;
			files = (
				4176B33C24A90209003D6097 /* ComposableCoreMotion.framework in Frameworks */,
			);
			runOnlyForDeploymentPostprocessing = 0;
		};
		418033B324D7168700EA11AB /* Frameworks */ = {
			isa = PBXFrameworksBuildPhase;
			buildActionMask = 2147483647;
			files = (
				418033DD24D7177C00EA11AB /* DifferenceKit.framework in Frameworks */,
				418033D724D7174F00EA11AB /* ComposableArchitecture.framework in Frameworks */,
			);
			runOnlyForDeploymentPostprocessing = 0;
		};
		A5A7FE2424CF245E00608A39 /* Frameworks */ = {
			isa = PBXFrameworksBuildPhase;
			buildActionMask = 2147483647;
			files = (
				A5A7FE4424CF271200608A39 /* ComposableArchitecture.framework in Frameworks */,
				A5A7FE4124CF25EA00608A39 /* RxSwift.framework in Frameworks */,
			);
			runOnlyForDeploymentPostprocessing = 0;
		};
/* End PBXFrameworksBuildPhase section */

/* Begin PBXGroup section */
		41364C8A248C6028007EBA46 /* Sources */ = {
			isa = PBXGroup;
			children = (
				418033BE24D716B700EA11AB /* ComposableDifferenceKitDatasources */,
				4176B30D24A901B1003D6097 /* ComposableCoreMotion */,
				41364C8B248C6028007EBA46 /* ComposableCoreLocation */,
				41364C97248C6028007EBA46 /* ComposableArchitecture */,
			);
			path = Sources;
			sourceTree = "<group>";
		};
		41364C8B248C6028007EBA46 /* ComposableCoreLocation */ = {
			isa = PBXGroup;
			children = (
				4162602C248D2CBA003FCAA8 /* Info.plist */,
				41364C8C248C6028007EBA46 /* Mock.swift */,
				41364C8D248C6028007EBA46 /* Internal */,
				41364C8F248C6028007EBA46 /* Models */,
				41364C95248C6028007EBA46 /* Live.swift */,
				41364C96248C6028007EBA46 /* Interface.swift */,
			);
			path = ComposableCoreLocation;
			sourceTree = "<group>";
		};
		41364C8D248C6028007EBA46 /* Internal */ = {
			isa = PBXGroup;
			children = (
				41364C8E248C6028007EBA46 /* Exports.swift */,
			);
			path = Internal;
			sourceTree = "<group>";
		};
		41364C8F248C6028007EBA46 /* Models */ = {
			isa = PBXGroup;
			children = (
				41364C90248C6028007EBA46 /* Location.swift */,
				41364C91248C6028007EBA46 /* Beacon.swift */,
				41364C92248C6028007EBA46 /* Heading.swift */,
				41364C93248C6028007EBA46 /* Region.swift */,
				41364C94248C6028007EBA46 /* Visit.swift */,
			);
			path = Models;
			sourceTree = "<group>";
		};
		41364C97248C6028007EBA46 /* ComposableArchitecture */ = {
			isa = PBXGroup;
			children = (
				D07A4C7024E2BE64008377C5 /* UI */,
				41BE275B24E04CF1003F71AC /* TestSupport */,
				4180339024D7157E00EA11AB /* Utils */,
				41626049248D31E3003FCAA8 /* CasePaths */,
				4168FB07248C5D9900CD8FB5 /* Info.plist */,
				41364C9A248C6028007EBA46 /* Reducer.swift */,
				D000D2A724E9787300ADE15C /* Reducer+Utils.swift */,
				41364C9B248C6028007EBA46 /* RxCombine */,
				41364CA3248C6028007EBA46 /* Debugging */,
				41364CA5248C6028007EBA46 /* Internal */,
				41364CAD248C6028007EBA46 /* Effect.swift */,
				41364CAE248C6028007EBA46 /* Effect+Combine.swift */,
				41364CAF248C6028007EBA46 /* Effect+failure.swift */,
				41364CB0248C6028007EBA46 /* ViewStore+Combine.swift */,
				41364CB1248C6028007EBA46 /* Store.swift */,
				41364CB2248C6028007EBA46 /* Store+Combine.swift */,
				41364CB3248C6028007EBA46 /* Effects */,
				41364CB7248C6028007EBA46 /* ViewStore.swift */,
			);
			path = ComposableArchitecture;
			sourceTree = "<group>";
		};
		41364C9B248C6028007EBA46 /* RxCombine */ = {
			isa = PBXGroup;
			children = (
				41364C9C248C6028007EBA46 /* Publisher+asObservable.swift */,
				41364C9D248C6028007EBA46 /* Observable+asPublisher.swift */,
			);
			path = RxCombine;
			sourceTree = "<group>";
		};
		41364CA1248C6028007EBA46 /* UIKit */ = {
			isa = PBXGroup;
			children = (
				4180339624D715B700EA11AB /* ForEach */,
				BEC93A4324B8EE0B00D8082D /* IfLetUIKit.swift */,
				41364CA2248C6028007EBA46 /* IfLetUIKit+Combine.swift */,
				D07A4C7524E2BF1D008377C5 /* UIAlertController.swift */,
			);
			path = UIKit;
			sourceTree = "<group>";
		};
		41364CA3248C6028007EBA46 /* Debugging */ = {
			isa = PBXGroup;
			children = (
				4176B30B24A8F515003D6097 /* ReducerInstrumentation.swift */,
				41364CA4248C6028007EBA46 /* ReducerDebugging.swift */,
			);
			path = Debugging;
			sourceTree = "<group>";
		};
		41364CA5248C6028007EBA46 /* Internal */ = {
			isa = PBXGroup;
			children = (
				41364CA6248C6028007EBA46 /* Diff.swift */,
				41364CA7248C6028007EBA46 /* Deprecations.swift */,
				41364CA8248C6028007EBA46 /* Throttling.swift */,
				41364CA9248C6028007EBA46 /* Exports.swift */,
				41364CAA248C6028007EBA46 /* Debug.swift */,
				41364CAB248C6028007EBA46 /* Create.swift */,
				41364CAC248C6028007EBA46 /* Locking.swift */,
			);
			path = Internal;
			sourceTree = "<group>";
		};
		41364CB3248C6028007EBA46 /* Effects */ = {
			isa = PBXGroup;
			children = (
				41364CB4248C6028007EBA46 /* Effect+Timer.swift */,
				41364CB5248C6028007EBA46 /* Cancellation.swift */,
				41364CB6248C6028007EBA46 /* Debouncing.swift */,
			);
			path = Effects;
			sourceTree = "<group>";
		};
		41364CB8248C6028007EBA46 /* SwiftUI */ = {
			isa = PBXGroup;
			children = (
				414309DB24DF4E9E0016DC7A /* ActionSheet.swift */,
				414309DC24DF4E9E0016DC7A /* Alert.swift */,
				41364CB9248C6028007EBA46 /* IdentifiedArray.swift */,
				41364CBA248C6028007EBA46 /* Identified.swift */,
				41364CBB248C6028007EBA46 /* IfLetStore.swift */,
				41364CBC248C6028007EBA46 /* TCAIdentifiable.swift */,
				41364CBD248C6028007EBA46 /* ForEachStore.swift */,
				41364CBE248C6028007EBA46 /* WithViewStore.swift */,
			);
			path = SwiftUI;
			sourceTree = "<group>";
		};
		4162603E248D2E14003FCAA8 /* Frameworks */ = {
			isa = PBXGroup;
			children = (
				418033DC24D7177C00EA11AB /* DifferenceKit.framework */,
				416260AD249968A0003FCAA8 /* RxTest.framework */,
				41626040248D2E14003FCAA8 /* RxCocoa.framework */,
				4162603F248D2E14003FCAA8 /* RxRelay.framework */,
				41626041248D2E14003FCAA8 /* RxSwift.framework */,
			);
			name = Frameworks;
			sourceTree = "<group>";
		};
		41626049248D31E3003FCAA8 /* CasePaths */ = {
			isa = PBXGroup;
			children = (
				4162604A248D31E3003FCAA8 /* EnumReflection.swift */,
				4162604B248D31E3003FCAA8 /* CasePaths.swift */,
				4162604C248D31E3003FCAA8 /* CasePath.swift */,
				4162604D248D31E3003FCAA8 /* Operators.swift */,
			);
			path = CasePaths;
			sourceTree = "<group>";
		};
		41626052248D4983003FCAA8 /* Tests */ = {
			isa = PBXGroup;
			children = (
				4176B33024A901ED003D6097 /* ComposableCoreMotionTests */,
				41626053248D4983003FCAA8 /* ComposableArchitectureTests */,
				41626061248D4983003FCAA8 /* ComposableCoreLocationTests */,
			);
			path = Tests;
			sourceTree = "<group>";
		};
		41626053248D4983003FCAA8 /* ComposableArchitectureTests */ = {
			isa = PBXGroup;
			children = (
				BED7DF6324C21A6D007EDABE /* RxTestSchedulerExtension */,
				41626078248D49CA003FCAA8 /* Info.plist */,
				41626054248D4983003FCAA8 /* ComposableArchitectureTests.swift */,
				41626055248D4983003FCAA8 /* MemoryManagementTests.swift */,
				41626056248D4983003FCAA8 /* ReducerTests.swift */,
				41626058248D4983003FCAA8 /* Internal */,
				4162605A248D4983003FCAA8 /* EffectDebounceTests.swift */,
				4162605B248D4983003FCAA8 /* EffectTests.swift */,
				4162605C248D4983003FCAA8 /* IdentifiedArrayTests.swift */,
				4162605D248D4983003FCAA8 /* TimerTests.swift */,
				4162605E248D4983003FCAA8 /* DebugTests.swift */,
				4162605F248D4983003FCAA8 /* EffectCancellationTests.swift */,
				41626060248D4983003FCAA8 /* StoreTests.swift */,
			);
			path = ComposableArchitectureTests;
			sourceTree = "<group>";
		};
		41626058248D4983003FCAA8 /* Internal */ = {
			isa = PBXGroup;
			children = (
				41626059248D4983003FCAA8 /* EffectThrottleTests.swift */,
			);
			path = Internal;
			sourceTree = "<group>";
		};
		41626061248D4983003FCAA8 /* ComposableCoreLocationTests */ = {
			isa = PBXGroup;
			children = (
				41626093248D4B98003FCAA8 /* Info.plist */,
				41626062248D4983003FCAA8 /* ComposableCoreLocationTests.swift */,
			);
			path = ComposableCoreLocationTests;
			sourceTree = "<group>";
		};
		4168FAF2248C5D4700CD8FB5 = {
			isa = PBXGroup;
			children = (
				416260B124996ABC003FCAA8 /* RxCocoa.framework */,
				416260B224996ABC003FCAA8 /* RxRelay.framework */,
				416260B024996ABC003FCAA8 /* RxSwift.framework */,
				4162603A248D2DD1003FCAA8 /* Cartfile */,
				4162603B248D2DD1003FCAA8 /* Cartfile.resolved */,
				41364C8A248C6028007EBA46 /* Sources */,
				41626052248D4983003FCAA8 /* Tests */,
				A5A7FE2824CF245E00608A39 /* ComposableArchitectureTestSupport */,
				4168FAFD248C5D4700CD8FB5 /* Products */,
				4162603E248D2E14003FCAA8 /* Frameworks */,
			);
			indentWidth = 2;
			sourceTree = "<group>";
		};
		4168FAFD248C5D4700CD8FB5 /* Products */ = {
			isa = PBXGroup;
			children = (
				4168FAFC248C5D4700CD8FB5 /* ComposableArchitecture.framework */,
				41626029248D2CBA003FCAA8 /* ComposableCoreLocation.framework */,
				41626074248D49CA003FCAA8 /* ComposableArchitectureTests.xctest */,
				4162608F248D4B98003FCAA8 /* ComposableCoreLocationTests.xctest */,
				4176B32824A901D8003D6097 /* ComposableCoreMotion.framework */,
				4176B33724A90209003D6097 /* ComposableCoreMotionTests.xctest */,
				A5A7FE2724CF245E00608A39 /* ComposableArchitectureTestSupport.framework */,
				418033B624D7168700EA11AB /* ComposableDifferenceKitDatasources.framework */,
			);
			name = Products;
			sourceTree = "<group>";
		};
		4176B30D24A901B1003D6097 /* ComposableCoreMotion */ = {
			isa = PBXGroup;
			children = (
				4176B32B24A901D8003D6097 /* Info.plist */,
				4176B30E24A901B1003D6097 /* Internal */,
				4176B31024A901B1003D6097 /* Models */,
				4176B31624A901B1003D6097 /* MotionManager */,
			);
			path = ComposableCoreMotion;
			sourceTree = "<group>";
		};
		4176B30E24A901B1003D6097 /* Internal */ = {
			isa = PBXGroup;
			children = (
				4176B30F24A901B1003D6097 /* Exports.swift */,
			);
			path = Internal;
			sourceTree = "<group>";
		};
		4176B31024A901B1003D6097 /* Models */ = {
			isa = PBXGroup;
			children = (
				4176B31124A901B1003D6097 /* GyroData.swift */,
				4176B31224A901B1003D6097 /* AccelerometerData.swift */,
				4176B31324A901B1003D6097 /* MagnetometerData.swift */,
				4176B31424A901B1003D6097 /* DeviceMotion.swift */,
				4176B31524A901B1003D6097 /* Attitude.swift */,
			);
			path = Models;
			sourceTree = "<group>";
		};
		4176B31624A901B1003D6097 /* MotionManager */ = {
			isa = PBXGroup;
			children = (
				4176B31724A901B1003D6097 /* MotionManagerMock.swift */,
				4176B31824A901B1003D6097 /* MotionManagerLive.swift */,
				4176B31924A901B1003D6097 /* MotionManagerInterface.swift */,
			);
			path = MotionManager;
			sourceTree = "<group>";
		};
		4176B33024A901ED003D6097 /* ComposableCoreMotionTests */ = {
			isa = PBXGroup;
			children = (
				4176B33B24A90209003D6097 /* Info.plist */,
				4176B33124A901ED003D6097 /* ComposableCoreMotionTests.swift */,
			);
			path = ComposableCoreMotionTests;
			sourceTree = "<group>";
		};
		4180339024D7157E00EA11AB /* Utils */ = {
			isa = PBXGroup;
			children = (
				418E991C24D873CF00A48A09 /* AnyDisposable.swift */,
				4180339124D7157E00EA11AB /* Array+safesubscript.swift */,
				4180339224D7157E00EA11AB /* RxUtils */,
			);
			path = Utils;
			sourceTree = "<group>";
		};
		4180339224D7157E00EA11AB /* RxUtils */ = {
			isa = PBXGroup;
			children = (
				4180339324D7157E00EA11AB /* Observable+onCompletion.swift */,
			);
			path = RxUtils;
			sourceTree = "<group>";
		};
		4180339624D715B700EA11AB /* ForEach */ = {
			isa = PBXGroup;
			children = (
				4180339724D715B700EA11AB /* Datasources */,
				418033A024D715B700EA11AB /* Store+Bindings */,
				418033A524D715B700EA11AB /* Store+ScopeForEach.swift */,
			);
			path = ForEach;
			sourceTree = "<group>";
		};
		4180339724D715B700EA11AB /* Datasources */ = {
			isa = PBXGroup;
			children = (
				4180339824D715B700EA11AB /* TCASection.swift */,
				4180339924D715B700EA11AB /* UICollectionView */,
				4180339C24D715B700EA11AB /* UITableView */,
				4180339F24D715B700EA11AB /* TCAItem.swift */,
			);
			path = Datasources;
			sourceTree = "<group>";
		};
		4180339924D715B700EA11AB /* UICollectionView */ = {
			isa = PBXGroup;
			children = (
				4180339A24D715B700EA11AB /* RxSectionedCollectionDataSource.swift */,
				4180339B24D715B700EA11AB /* RxFlatCollectionDataSource.swift */,
			);
			path = UICollectionView;
			sourceTree = "<group>";
		};
		4180339C24D715B700EA11AB /* UITableView */ = {
			isa = PBXGroup;
			children = (
				4180339D24D715B700EA11AB /* RxSectionedTableDataSource.swift */,
				4180339E24D715B700EA11AB /* RxFlatTableDataSource.swift */,
			);
			path = UITableView;
			sourceTree = "<group>";
		};
		418033A024D715B700EA11AB /* Store+Bindings */ = {
			isa = PBXGroup;
			children = (
				418033A124D715B700EA11AB /* Store+TableBinding.swift */,
				418033A224D715B700EA11AB /* Store+GenericBinding.swift */,
				418033A324D715B700EA11AB /* Store+CollectionBinding.swift */,
				418033A424D715B700EA11AB /* SectionBindingConfiguration.swift */,
			);
			path = "Store+Bindings";
			sourceTree = "<group>";
		};
		418033BE24D716B700EA11AB /* ComposableDifferenceKitDatasources */ = {
			isa = PBXGroup;
			children = (
				418033BF24D716B700EA11AB /* Datasources */,
				418033C424D716B700EA11AB /* TCAItem+Differentiable.swift */,
				418033C524D716B700EA11AB /* Info.plist */,
				418033C624D716B700EA11AB /* Store+Differentiable.swift */,
				418033C724D716B700EA11AB /* TCASection+DifferentiableSection.swift */,
			);
			path = ComposableDifferenceKitDatasources;
			sourceTree = "<group>";
		};
		418033BF24D716B700EA11AB /* Datasources */ = {
			isa = PBXGroup;
			children = (
				418033C024D716B700EA11AB /* RxFlatTableDataSource+DifferenceKit.swift */,
				418033C124D716B700EA11AB /* RxSectionedCollectionDataSource+DifferenceKit.swift */,
				418033C224D716B700EA11AB /* RxFlatCollectionDataSource+DifferenceKit.swift */,
				418033C324D716B700EA11AB /* RxSectionedTableDataSource+DifferenceKit.swift */,
			);
			path = Datasources;
			sourceTree = "<group>";
		};
		41BE275B24E04CF1003F71AC /* TestSupport */ = {
			isa = PBXGroup;
			children = (
				BED7DF6124C2068B007EDABE /* TestStore.swift */,
			);
			path = TestSupport;
			sourceTree = "<group>";
		};
		A5A7FE2824CF245E00608A39 /* ComposableArchitectureTestSupport */ = {
			isa = PBXGroup;
			children = (
				41BE275D24E04F8A003F71AC /* TestStore.generated.swift */,
				A5A7FE2A24CF245E00608A39 /* Info.plist */,
			);
			path = ComposableArchitectureTestSupport;
			sourceTree = "<group>";
		};
		BED7DF6324C21A6D007EDABE /* RxTestSchedulerExtension */ = {
			isa = PBXGroup;
			children = (
				BED7DF6424C21EA7007EDABE /* RxTestScheduler+utils.swift */,
			);
			path = RxTestSchedulerExtension;
			sourceTree = "<group>";
		};
		D07A4C7024E2BE64008377C5 /* UI */ = {
			isa = PBXGroup;
			children = (
				41364CB8248C6028007EBA46 /* SwiftUI */,
				41364CA1248C6028007EBA46 /* UIKit */,
				D07A4C7124E2BE9F008377C5 /* AlertState.swift */,
				D07A4C7324E2BEDA008377C5 /* ActionSheetState.swift */,
			);
			path = UI;
			sourceTree = "<group>";
		};
/* End PBXGroup section */

/* Begin PBXHeadersBuildPhase section */
		41626024248D2CBA003FCAA8 /* Headers */ = {
			isa = PBXHeadersBuildPhase;
			buildActionMask = 2147483647;
			files = (
			);
			runOnlyForDeploymentPostprocessing = 0;
		};
		4168FAF7248C5D4700CD8FB5 /* Headers */ = {
			isa = PBXHeadersBuildPhase;
			buildActionMask = 2147483647;
			files = (
			);
			runOnlyForDeploymentPostprocessing = 0;
		};
		4176B32324A901D8003D6097 /* Headers */ = {
			isa = PBXHeadersBuildPhase;
			buildActionMask = 2147483647;
			files = (
			);
			runOnlyForDeploymentPostprocessing = 0;
		};
		418033B124D7168700EA11AB /* Headers */ = {
			isa = PBXHeadersBuildPhase;
			buildActionMask = 2147483647;
			files = (
			);
			runOnlyForDeploymentPostprocessing = 0;
		};
		A5A7FE2224CF245E00608A39 /* Headers */ = {
			isa = PBXHeadersBuildPhase;
			buildActionMask = 2147483647;
			files = (
			);
			runOnlyForDeploymentPostprocessing = 0;
		};
/* End PBXHeadersBuildPhase section */

/* Begin PBXNativeTarget section */
		41626028248D2CBA003FCAA8 /* ComposableCoreLocation */ = {
			isa = PBXNativeTarget;
			buildConfigurationList = 41626030248D2CBA003FCAA8 /* Build configuration list for PBXNativeTarget "ComposableCoreLocation" */;
			buildPhases = (
				41626024248D2CBA003FCAA8 /* Headers */,
				41626025248D2CBA003FCAA8 /* Sources */,
				41626026248D2CBA003FCAA8 /* Frameworks */,
				41626027248D2CBA003FCAA8 /* Resources */,
<<<<<<< HEAD
				D07A4C7924E2C2E7008377C5 /* Embed Frameworks */,
=======
>>>>>>> 8f17a44f
			);
			buildRules = (
			);
			dependencies = (
				4162609D248D4C4A003FCAA8 /* PBXTargetDependency */,
			);
			name = ComposableCoreLocation;
			productName = ComposableCoreLocation;
			productReference = 41626029248D2CBA003FCAA8 /* ComposableCoreLocation.framework */;
			productType = "com.apple.product-type.framework";
		};
		41626073248D49CA003FCAA8 /* ComposableArchitectureTests */ = {
			isa = PBXNativeTarget;
			buildConfigurationList = 4162607C248D49CA003FCAA8 /* Build configuration list for PBXNativeTarget "ComposableArchitectureTests" */;
			buildPhases = (
				41626070248D49CA003FCAA8 /* Sources */,
				41626071248D49CA003FCAA8 /* Frameworks */,
				41626072248D49CA003FCAA8 /* Resources */,
				416260AF24996A97003FCAA8 /* CopyFiles */,
			);
			buildRules = (
			);
			dependencies = (
				4162607B248D49CA003FCAA8 /* PBXTargetDependency */,
			);
			name = ComposableArchitectureTests;
			productName = ComposableArchitectureTests;
			productReference = 41626074248D49CA003FCAA8 /* ComposableArchitectureTests.xctest */;
			productType = "com.apple.product-type.bundle.unit-test";
		};
		4162608E248D4B98003FCAA8 /* ComposableCoreLocationTests */ = {
			isa = PBXNativeTarget;
			buildConfigurationList = 41626097248D4B98003FCAA8 /* Build configuration list for PBXNativeTarget "ComposableCoreLocationTests" */;
			buildPhases = (
				4162608B248D4B98003FCAA8 /* Sources */,
				4162608C248D4B98003FCAA8 /* Frameworks */,
				4162608D248D4B98003FCAA8 /* Resources */,
			);
			buildRules = (
			);
			dependencies = (
				41626096248D4B98003FCAA8 /* PBXTargetDependency */,
			);
			name = ComposableCoreLocationTests;
			productName = ComposableCoreLocationTests;
			productReference = 4162608F248D4B98003FCAA8 /* ComposableCoreLocationTests.xctest */;
			productType = "com.apple.product-type.bundle.unit-test";
		};
		4168FAFB248C5D4700CD8FB5 /* ComposableArchitecture */ = {
			isa = PBXNativeTarget;
			buildConfigurationList = 4168FB04248C5D4700CD8FB5 /* Build configuration list for PBXNativeTarget "ComposableArchitecture" */;
			buildPhases = (
				4168FAF7248C5D4700CD8FB5 /* Headers */,
				4168FAF8248C5D4700CD8FB5 /* Sources */,
				4168FAF9248C5D4700CD8FB5 /* Frameworks */,
				4168FAFA248C5D4700CD8FB5 /* Resources */,
<<<<<<< HEAD
				D07A4C8224E2C2EF008377C5 /* Embed Frameworks */,
=======
>>>>>>> 8f17a44f
			);
			buildRules = (
			);
			dependencies = (
			);
			name = ComposableArchitecture;
			productName = ComposableArchitecture;
			productReference = 4168FAFC248C5D4700CD8FB5 /* ComposableArchitecture.framework */;
			productType = "com.apple.product-type.framework";
		};
		4176B32724A901D8003D6097 /* ComposableCoreMotion */ = {
			isa = PBXNativeTarget;
			buildConfigurationList = 4176B32D24A901D8003D6097 /* Build configuration list for PBXNativeTarget "ComposableCoreMotion" */;
			buildPhases = (
				4176B32324A901D8003D6097 /* Headers */,
				4176B32424A901D8003D6097 /* Sources */,
				4176B32524A901D8003D6097 /* Frameworks */,
				4176B32624A901D8003D6097 /* Resources */,
			);
			buildRules = (
			);
			dependencies = (
				4176B35024A90324003D6097 /* PBXTargetDependency */,
			);
			name = ComposableCoreMotion;
			productName = ComposableCoreMotion;
			productReference = 4176B32824A901D8003D6097 /* ComposableCoreMotion.framework */;
			productType = "com.apple.product-type.framework";
		};
		4176B33624A90209003D6097 /* ComposableCoreMotionTests */ = {
			isa = PBXNativeTarget;
			buildConfigurationList = 4176B33F24A90209003D6097 /* Build configuration list for PBXNativeTarget "ComposableCoreMotionTests" */;
			buildPhases = (
				4176B33324A90209003D6097 /* Sources */,
				4176B33424A90209003D6097 /* Frameworks */,
				4176B33524A90209003D6097 /* Resources */,
			);
			buildRules = (
			);
			dependencies = (
				4176B33E24A90209003D6097 /* PBXTargetDependency */,
			);
			name = ComposableCoreMotionTests;
			productName = ComposableCoreMotionTests;
			productReference = 4176B33724A90209003D6097 /* ComposableCoreMotionTests.xctest */;
			productType = "com.apple.product-type.bundle.unit-test";
		};
		418033B524D7168700EA11AB /* ComposableDifferenceKitDatasources */ = {
			isa = PBXNativeTarget;
			buildConfigurationList = 418033BB24D7168700EA11AB /* Build configuration list for PBXNativeTarget "ComposableDifferenceKitDatasources" */;
			buildPhases = (
				418033B124D7168700EA11AB /* Headers */,
				418033B224D7168700EA11AB /* Sources */,
				418033B324D7168700EA11AB /* Frameworks */,
				418033B424D7168700EA11AB /* Resources */,
			);
			buildRules = (
			);
			dependencies = (
				418033DA24D7174F00EA11AB /* PBXTargetDependency */,
			);
			name = ComposableDifferenceKitDatasources;
			productName = ComposableDifferenceKitDatasources;
			productReference = 418033B624D7168700EA11AB /* ComposableDifferenceKitDatasources.framework */;
			productType = "com.apple.product-type.framework";
		};
		A5A7FE2624CF245E00608A39 /* ComposableArchitectureTestSupport */ = {
			isa = PBXNativeTarget;
			buildConfigurationList = A5A7FE3C24CF245E00608A39 /* Build configuration list for PBXNativeTarget "ComposableArchitectureTestSupport" */;
			buildPhases = (
				A5A7FE2224CF245E00608A39 /* Headers */,
				41BE275924E04C12003F71AC /* Prepare TestStore */,
				A5A7FE2324CF245E00608A39 /* Sources */,
				A5A7FE2424CF245E00608A39 /* Frameworks */,
				A5A7FE2524CF245E00608A39 /* Resources */,
			);
			buildRules = (
			);
			dependencies = (
				A5A7FE4724CF271200608A39 /* PBXTargetDependency */,
			);
			name = ComposableArchitectureTestSupport;
			productName = ComposableArchitectureTestSupport;
			productReference = A5A7FE2724CF245E00608A39 /* ComposableArchitectureTestSupport.framework */;
			productType = "com.apple.product-type.framework";
		};
/* End PBXNativeTarget section */

/* Begin PBXProject section */
		4168FAF3248C5D4700CD8FB5 /* Project object */ = {
			isa = PBXProject;
			attributes = {
				LastSwiftUpdateCheck = 1160;
				LastUpgradeCheck = 1140;
				ORGANIZATIONNAME = Bioche;
				TargetAttributes = {
					41626028248D2CBA003FCAA8 = {
						CreatedOnToolsVersion = 11.4.1;
					};
					41626073248D49CA003FCAA8 = {
						CreatedOnToolsVersion = 11.4.1;
					};
					4162608E248D4B98003FCAA8 = {
						CreatedOnToolsVersion = 11.4.1;
					};
					4168FAFB248C5D4700CD8FB5 = {
						CreatedOnToolsVersion = 11.4.1;
					};
					4176B32724A901D8003D6097 = {
						CreatedOnToolsVersion = 11.4.1;
					};
					4176B33624A90209003D6097 = {
						CreatedOnToolsVersion = 11.4.1;
					};
					418033B524D7168700EA11AB = {
						CreatedOnToolsVersion = 11.5;
					};
					A5A7FE2624CF245E00608A39 = {
						CreatedOnToolsVersion = 11.6;
					};
				};
			};
			buildConfigurationList = 4168FAF6248C5D4700CD8FB5 /* Build configuration list for PBXProject "ComposableArchitecture" */;
			compatibilityVersion = "Xcode 9.3";
			developmentRegion = en;
			hasScannedForEncodings = 0;
			knownRegions = (
				en,
				Base,
			);
			mainGroup = 4168FAF2248C5D4700CD8FB5;
			productRefGroup = 4168FAFD248C5D4700CD8FB5 /* Products */;
			projectDirPath = "";
			projectRoot = "";
			targets = (
				4168FAFB248C5D4700CD8FB5 /* ComposableArchitecture */,
				41626028248D2CBA003FCAA8 /* ComposableCoreLocation */,
				4176B32724A901D8003D6097 /* ComposableCoreMotion */,
				418033B524D7168700EA11AB /* ComposableDifferenceKitDatasources */,
				A5A7FE2624CF245E00608A39 /* ComposableArchitectureTestSupport */,
				41626073248D49CA003FCAA8 /* ComposableArchitectureTests */,
				4162608E248D4B98003FCAA8 /* ComposableCoreLocationTests */,
				4176B33624A90209003D6097 /* ComposableCoreMotionTests */,
			);
		};
/* End PBXProject section */

/* Begin PBXResourcesBuildPhase section */
		41626027248D2CBA003FCAA8 /* Resources */ = {
			isa = PBXResourcesBuildPhase;
			buildActionMask = 2147483647;
			files = (
			);
			runOnlyForDeploymentPostprocessing = 0;
		};
		41626072248D49CA003FCAA8 /* Resources */ = {
			isa = PBXResourcesBuildPhase;
			buildActionMask = 2147483647;
			files = (
			);
			runOnlyForDeploymentPostprocessing = 0;
		};
		4162608D248D4B98003FCAA8 /* Resources */ = {
			isa = PBXResourcesBuildPhase;
			buildActionMask = 2147483647;
			files = (
			);
			runOnlyForDeploymentPostprocessing = 0;
		};
		4168FAFA248C5D4700CD8FB5 /* Resources */ = {
			isa = PBXResourcesBuildPhase;
			buildActionMask = 2147483647;
			files = (
				4162603C248D2DD1003FCAA8 /* Cartfile in Resources */,
				4162603D248D2DD1003FCAA8 /* Cartfile.resolved in Resources */,
			);
			runOnlyForDeploymentPostprocessing = 0;
		};
		4176B32624A901D8003D6097 /* Resources */ = {
			isa = PBXResourcesBuildPhase;
			buildActionMask = 2147483647;
			files = (
			);
			runOnlyForDeploymentPostprocessing = 0;
		};
		4176B33524A90209003D6097 /* Resources */ = {
			isa = PBXResourcesBuildPhase;
			buildActionMask = 2147483647;
			files = (
			);
			runOnlyForDeploymentPostprocessing = 0;
		};
		418033B424D7168700EA11AB /* Resources */ = {
			isa = PBXResourcesBuildPhase;
			buildActionMask = 2147483647;
			files = (
			);
			runOnlyForDeploymentPostprocessing = 0;
		};
		A5A7FE2524CF245E00608A39 /* Resources */ = {
			isa = PBXResourcesBuildPhase;
			buildActionMask = 2147483647;
			files = (
			);
			runOnlyForDeploymentPostprocessing = 0;
		};
/* End PBXResourcesBuildPhase section */

/* Begin PBXShellScriptBuildPhase section */
		41BE275924E04C12003F71AC /* Prepare TestStore */ = {
			isa = PBXShellScriptBuildPhase;
			buildActionMask = 2147483647;
			files = (
			);
			inputFileListPaths = (
			);
			inputPaths = (
			);
			name = "Prepare TestStore";
			outputFileListPaths = (
			);
			outputPaths = (
				$SRCROOT/ComposableArchitectureTestSupport/TestStore.generated.swift,
			);
			runOnlyForDeploymentPostprocessing = 0;
			shellPath = /bin/sh;
			shellScript = "cp -f  \"$SRCROOT/Sources/ComposableArchitecture/TestSupport/TestStore.swift\" \"$SRCROOT/ComposableArchitectureTestSupport/TestStore.generated.swift\"\nsed -i '' 's/#if DEBUG/import ComposableArchitecture/g' \"$SRCROOT/ComposableArchitectureTestSupport/TestStore.generated.swift\"\nsed -i '' 's/#endif//g' \"$SRCROOT/ComposableArchitectureTestSupport/TestStore.generated.swift\"\n";
		};
/* End PBXShellScriptBuildPhase section */

/* Begin PBXSourcesBuildPhase section */
		41626025248D2CBA003FCAA8 /* Sources */ = {
			isa = PBXSourcesBuildPhase;
			buildActionMask = 2147483647;
			files = (
				41626031248D2D6E003FCAA8 /* Mock.swift in Sources */,
				41626033248D2D6E003FCAA8 /* Location.swift in Sources */,
				41626032248D2D6E003FCAA8 /* Exports.swift in Sources */,
				41626036248D2D6E003FCAA8 /* Region.swift in Sources */,
				41626034248D2D6E003FCAA8 /* Beacon.swift in Sources */,
				41626038248D2D6E003FCAA8 /* Live.swift in Sources */,
				41626035248D2D6E003FCAA8 /* Heading.swift in Sources */,
				41626037248D2D6E003FCAA8 /* Visit.swift in Sources */,
				41626039248D2D6E003FCAA8 /* Interface.swift in Sources */,
			);
			runOnlyForDeploymentPostprocessing = 0;
		};
		41626070248D49CA003FCAA8 /* Sources */ = {
			isa = PBXSourcesBuildPhase;
			buildActionMask = 2147483647;
			files = (
				41626089248D4AB2003FCAA8 /* EffectCancellationTests.swift in Sources */,
				41626081248D4AB2003FCAA8 /* ReducerTests.swift in Sources */,
				41626085248D4AB2003FCAA8 /* EffectTests.swift in Sources */,
				4162607F248D4AB2003FCAA8 /* ComposableArchitectureTests.swift in Sources */,
				41626086248D4AB2003FCAA8 /* IdentifiedArrayTests.swift in Sources */,
				41626083248D4AB2003FCAA8 /* EffectThrottleTests.swift in Sources */,
				41626080248D4AB2003FCAA8 /* MemoryManagementTests.swift in Sources */,
				41626088248D4AB2003FCAA8 /* DebugTests.swift in Sources */,
				41626084248D4AB2003FCAA8 /* EffectDebounceTests.swift in Sources */,
				41626087248D4AB2003FCAA8 /* TimerTests.swift in Sources */,
				4162608A248D4AB2003FCAA8 /* StoreTests.swift in Sources */,
				BE556C7424C9CCAC00C716B7 /* RxTestScheduler+utils.swift in Sources */,
			);
			runOnlyForDeploymentPostprocessing = 0;
		};
		4162608B248D4B98003FCAA8 /* Sources */ = {
			isa = PBXSourcesBuildPhase;
			buildActionMask = 2147483647;
			files = (
				416260A6248D522C003FCAA8 /* ComposableCoreLocationTests.swift in Sources */,
			);
			runOnlyForDeploymentPostprocessing = 0;
		};
		4168FAF8248C5D4700CD8FB5 /* Sources */ = {
			isa = PBXSourcesBuildPhase;
			buildActionMask = 2147483647;
			files = (
				41364CD7248C6028007EBA46 /* Effect.swift in Sources */,
				41364CE6248C6028007EBA46 /* WithViewStore.swift in Sources */,
				418033B024D715B700EA11AB /* Store+ScopeForEach.swift in Sources */,
				4176B30C24A8F515003D6097 /* ReducerInstrumentation.swift in Sources */,
				418033A824D715B700EA11AB /* RxFlatCollectionDataSource.swift in Sources */,
				41626050248D31E3003FCAA8 /* CasePath.swift in Sources */,
				41364CCF248C6028007EBA46 /* ReducerDebugging.swift in Sources */,
				41364CDF248C6028007EBA46 /* Debouncing.swift in Sources */,
				418033AF24D715B700EA11AB /* SectionBindingConfiguration.swift in Sources */,
				41364CD2248C6028007EBA46 /* Throttling.swift in Sources */,
				41364CC9248C6028007EBA46 /* Reducer.swift in Sources */,
				418E991D24D873CF00A48A09 /* AnyDisposable.swift in Sources */,
				41364CD1248C6028007EBA46 /* Deprecations.swift in Sources */,
				41364CE0248C6028007EBA46 /* ViewStore.swift in Sources */,
				41364CD0248C6028007EBA46 /* Diff.swift in Sources */,
				41364CCE248C6028007EBA46 /* IfLetUIKit+Combine.swift in Sources */,
				41364CDC248C6028007EBA46 /* Store+Combine.swift in Sources */,
				4180339524D7157E00EA11AB /* Observable+onCompletion.swift in Sources */,
				41364CD4248C6028007EBA46 /* Debug.swift in Sources */,
				4180339424D7157E00EA11AB /* Array+safesubscript.swift in Sources */,
				41364CCB248C6028007EBA46 /* Observable+asPublisher.swift in Sources */,
				BEC93A4424B8EE0B00D8082D /* IfLetUIKit.swift in Sources */,
				41364CDD248C6028007EBA46 /* Effect+Timer.swift in Sources */,
				41364CD8248C6028007EBA46 /* Effect+Combine.swift in Sources */,
				414309DD24DF4E9E0016DC7A /* ActionSheet.swift in Sources */,
				41626051248D31E3003FCAA8 /* Operators.swift in Sources */,
				4162604E248D31E3003FCAA8 /* EnumReflection.swift in Sources */,
				41364CD5248C6028007EBA46 /* Create.swift in Sources */,
				414309DE24DF4E9E0016DC7A /* Alert.swift in Sources */,
				41364CDA248C6028007EBA46 /* ViewStore+Combine.swift in Sources */,
				41364CD3248C6028007EBA46 /* Exports.swift in Sources */,
				418033AB24D715B700EA11AB /* TCAItem.swift in Sources */,
				D07A4C7624E2BF1D008377C5 /* UIAlertController.swift in Sources */,
				41364CD9248C6028007EBA46 /* Effect+failure.swift in Sources */,
				41364CCA248C6028007EBA46 /* Publisher+asObservable.swift in Sources */,
				41364CE2248C6028007EBA46 /* Identified.swift in Sources */,
				41364CDE248C6028007EBA46 /* Cancellation.swift in Sources */,
				41364CE5248C6028007EBA46 /* ForEachStore.swift in Sources */,
				418033AC24D715B700EA11AB /* Store+TableBinding.swift in Sources */,
				418033AA24D715B700EA11AB /* RxFlatTableDataSource.swift in Sources */,
				D000D2A824E9787300ADE15C /* Reducer+Utils.swift in Sources */,
				41364CE1248C6028007EBA46 /* IdentifiedArray.swift in Sources */,
				41364CDB248C6028007EBA46 /* Store.swift in Sources */,
				41364CE3248C6028007EBA46 /* IfLetStore.swift in Sources */,
				41364CD6248C6028007EBA46 /* Locking.swift in Sources */,
				418033AD24D715B700EA11AB /* Store+GenericBinding.swift in Sources */,
				41364CE4248C6028007EBA46 /* TCAIdentifiable.swift in Sources */,
				418033AE24D715B700EA11AB /* Store+CollectionBinding.swift in Sources */,
				D07A4C7224E2BE9F008377C5 /* AlertState.swift in Sources */,
				418033A924D715B700EA11AB /* RxSectionedTableDataSource.swift in Sources */,
				4162604F248D31E3003FCAA8 /* CasePaths.swift in Sources */,
				D07A4C7424E2BEDA008377C5 /* ActionSheetState.swift in Sources */,
				418033A624D715B700EA11AB /* TCASection.swift in Sources */,
				418033A724D715B700EA11AB /* RxSectionedCollectionDataSource.swift in Sources */,
			);
			runOnlyForDeploymentPostprocessing = 0;
		};
		4176B32424A901D8003D6097 /* Sources */ = {
			isa = PBXSourcesBuildPhase;
			buildActionMask = 2147483647;
			files = (
				4176B34224A90266003D6097 /* GyroData.swift in Sources */,
				4176B34924A90266003D6097 /* MotionManagerInterface.swift in Sources */,
				4176B34824A90266003D6097 /* MotionManagerLive.swift in Sources */,
				4176B34724A90266003D6097 /* MotionManagerMock.swift in Sources */,
				4176B34624A90266003D6097 /* Attitude.swift in Sources */,
				4176B34324A90266003D6097 /* AccelerometerData.swift in Sources */,
				4176B34424A90266003D6097 /* MagnetometerData.swift in Sources */,
				4176B34524A90266003D6097 /* DeviceMotion.swift in Sources */,
				4176B34B24A90272003D6097 /* Exports.swift in Sources */,
			);
			runOnlyForDeploymentPostprocessing = 0;
		};
		4176B33324A90209003D6097 /* Sources */ = {
			isa = PBXSourcesBuildPhase;
			buildActionMask = 2147483647;
			files = (
				4176B34C24A9027D003D6097 /* ComposableCoreMotionTests.swift in Sources */,
			);
			runOnlyForDeploymentPostprocessing = 0;
		};
		418033B224D7168700EA11AB /* Sources */ = {
			isa = PBXSourcesBuildPhase;
			buildActionMask = 2147483647;
			files = (
				418033D224D716E600EA11AB /* RxFlatCollectionDataSource+DifferenceKit.swift in Sources */,
				418033D024D716E600EA11AB /* RxFlatTableDataSource+DifferenceKit.swift in Sources */,
				418033D324D716E600EA11AB /* RxSectionedTableDataSource+DifferenceKit.swift in Sources */,
				418033D624D716E600EA11AB /* TCASection+DifferentiableSection.swift in Sources */,
				418033D524D716E600EA11AB /* Store+Differentiable.swift in Sources */,
				418033D124D716E600EA11AB /* RxSectionedCollectionDataSource+DifferenceKit.swift in Sources */,
				418033D424D716E600EA11AB /* TCAItem+Differentiable.swift in Sources */,
			);
			runOnlyForDeploymentPostprocessing = 0;
		};
		A5A7FE2324CF245E00608A39 /* Sources */ = {
			isa = PBXSourcesBuildPhase;
			buildActionMask = 2147483647;
			files = (
				41BE275F24E04F97003F71AC /* TestStore.generated.swift in Sources */,
			);
			runOnlyForDeploymentPostprocessing = 0;
		};
/* End PBXSourcesBuildPhase section */

/* Begin PBXTargetDependency section */
		4162607B248D49CA003FCAA8 /* PBXTargetDependency */ = {
			isa = PBXTargetDependency;
			platformFilter = ios;
			target = 4168FAFB248C5D4700CD8FB5 /* ComposableArchitecture */;
			targetProxy = 4162607A248D49CA003FCAA8 /* PBXContainerItemProxy */;
		};
		41626096248D4B98003FCAA8 /* PBXTargetDependency */ = {
			isa = PBXTargetDependency;
			target = 41626028248D2CBA003FCAA8 /* ComposableCoreLocation */;
			targetProxy = 41626095248D4B98003FCAA8 /* PBXContainerItemProxy */;
		};
		4162609D248D4C4A003FCAA8 /* PBXTargetDependency */ = {
			isa = PBXTargetDependency;
			target = 4168FAFB248C5D4700CD8FB5 /* ComposableArchitecture */;
			targetProxy = 4162609C248D4C4A003FCAA8 /* PBXContainerItemProxy */;
		};
		4176B33E24A90209003D6097 /* PBXTargetDependency */ = {
			isa = PBXTargetDependency;
			target = 4176B32724A901D8003D6097 /* ComposableCoreMotion */;
			targetProxy = 4176B33D24A90209003D6097 /* PBXContainerItemProxy */;
		};
		4176B35024A90324003D6097 /* PBXTargetDependency */ = {
			isa = PBXTargetDependency;
			target = 4168FAFB248C5D4700CD8FB5 /* ComposableArchitecture */;
			targetProxy = 4176B34F24A90324003D6097 /* PBXContainerItemProxy */;
		};
		418033DA24D7174F00EA11AB /* PBXTargetDependency */ = {
			isa = PBXTargetDependency;
			target = 4168FAFB248C5D4700CD8FB5 /* ComposableArchitecture */;
			targetProxy = 418033D924D7174F00EA11AB /* PBXContainerItemProxy */;
		};
		A5A7FE4724CF271200608A39 /* PBXTargetDependency */ = {
			isa = PBXTargetDependency;
			target = 4168FAFB248C5D4700CD8FB5 /* ComposableArchitecture */;
			targetProxy = A5A7FE4624CF271200608A39 /* PBXContainerItemProxy */;
		};
/* End PBXTargetDependency section */

/* Begin XCBuildConfiguration section */
		4162602E248D2CBA003FCAA8 /* Debug */ = {
			isa = XCBuildConfiguration;
			buildSettings = {
				CODE_SIGN_STYLE = Automatic;
				DEFINES_MODULE = YES;
				DEVELOPMENT_TEAM = WWDWCB8A98;
				DYLIB_COMPATIBILITY_VERSION = 1;
				DYLIB_CURRENT_VERSION = 1;
				DYLIB_INSTALL_NAME_BASE = "@rpath";
				FRAMEWORK_SEARCH_PATHS = (
					"$(inherited)",
					"$(PROJECT_DIR)/Carthage/Build/iOS",
				);
				INFOPLIST_FILE = Sources/ComposableCoreLocation/Info.plist;
				INSTALL_PATH = "$(LOCAL_LIBRARY_DIR)/Frameworks";
				IPHONEOS_DEPLOYMENT_TARGET = 10.0;
				LD_RUNPATH_SEARCH_PATHS = (
					"$(inherited)",
					"@executable_path/Frameworks",
					"@loader_path/Frameworks",
				);
				MARKETING_VERSION = 0.6.1;
				OTHER_LDFLAGS = (
					"-weak_framework",
					Combine,
					"-weak_framework",
					SwiftUI,
				);
				PRODUCT_BUNDLE_IDENTIFIER = com.bioche.ComposableCoreLocation;
				PRODUCT_NAME = "$(TARGET_NAME:c99extidentifier)";
				SKIP_INSTALL = YES;
				SUPPORTS_MACCATALYST = NO;
				SWIFT_VERSION = 5.0;
				TARGETED_DEVICE_FAMILY = "1,2";
			};
			name = Debug;
		};
		4162602F248D2CBA003FCAA8 /* Release */ = {
			isa = XCBuildConfiguration;
			buildSettings = {
				CODE_SIGN_STYLE = Automatic;
				DEFINES_MODULE = YES;
				DEVELOPMENT_TEAM = WWDWCB8A98;
				DYLIB_COMPATIBILITY_VERSION = 1;
				DYLIB_CURRENT_VERSION = 1;
				DYLIB_INSTALL_NAME_BASE = "@rpath";
				FRAMEWORK_SEARCH_PATHS = (
					"$(inherited)",
					"$(PROJECT_DIR)/Carthage/Build/iOS",
				);
				INFOPLIST_FILE = Sources/ComposableCoreLocation/Info.plist;
				INSTALL_PATH = "$(LOCAL_LIBRARY_DIR)/Frameworks";
				IPHONEOS_DEPLOYMENT_TARGET = 10.0;
				LD_RUNPATH_SEARCH_PATHS = (
					"$(inherited)",
					"@executable_path/Frameworks",
					"@loader_path/Frameworks",
				);
				MARKETING_VERSION = 0.6.1;
				OTHER_LDFLAGS = (
					"-weak_framework",
					Combine,
					"-weak_framework",
					SwiftUI,
				);
				PRODUCT_BUNDLE_IDENTIFIER = com.bioche.ComposableCoreLocation;
				PRODUCT_NAME = "$(TARGET_NAME:c99extidentifier)";
				SKIP_INSTALL = YES;
				SUPPORTS_MACCATALYST = NO;
				SWIFT_VERSION = 5.0;
				TARGETED_DEVICE_FAMILY = "1,2";
			};
			name = Release;
		};
		4162607D248D49CA003FCAA8 /* Debug */ = {
			isa = XCBuildConfiguration;
			buildSettings = {
				CODE_SIGN_STYLE = Automatic;
				DEVELOPMENT_TEAM = WWDWCB8A98;
				FRAMEWORK_SEARCH_PATHS = (
					"$(inherited)",
					"$(PROJECT_DIR)/Carthage/Build/iOS",
				);
				INFOPLIST_FILE = Tests/ComposableArchitectureTests/Info.plist;
				IPHONEOS_DEPLOYMENT_TARGET = 10.0;
				LD_RUNPATH_SEARCH_PATHS = (
					"$(inherited)",
					"@executable_path/Frameworks",
					"@loader_path/Frameworks",
				);
				PRODUCT_BUNDLE_IDENTIFIER = com.bioche.ComposableArchitectureTests;
				PRODUCT_NAME = "$(TARGET_NAME)";
				SWIFT_VERSION = 5.0;
				TARGETED_DEVICE_FAMILY = "1,2";
			};
			name = Debug;
		};
		4162607E248D49CA003FCAA8 /* Release */ = {
			isa = XCBuildConfiguration;
			buildSettings = {
				CODE_SIGN_STYLE = Automatic;
				DEVELOPMENT_TEAM = WWDWCB8A98;
				FRAMEWORK_SEARCH_PATHS = (
					"$(inherited)",
					"$(PROJECT_DIR)/Carthage/Build/iOS",
				);
				INFOPLIST_FILE = Tests/ComposableArchitectureTests/Info.plist;
				IPHONEOS_DEPLOYMENT_TARGET = 10.0;
				LD_RUNPATH_SEARCH_PATHS = (
					"$(inherited)",
					"@executable_path/Frameworks",
					"@loader_path/Frameworks",
				);
				PRODUCT_BUNDLE_IDENTIFIER = com.bioche.ComposableArchitectureTests;
				PRODUCT_NAME = "$(TARGET_NAME)";
				SWIFT_VERSION = 5.0;
				TARGETED_DEVICE_FAMILY = "1,2";
			};
			name = Release;
		};
		41626098248D4B98003FCAA8 /* Debug */ = {
			isa = XCBuildConfiguration;
			buildSettings = {
				CODE_SIGN_STYLE = Automatic;
				DEVELOPMENT_TEAM = MLDJM8453C;
				INFOPLIST_FILE = Tests/ComposableCoreLocationTests/Info.plist;
				IPHONEOS_DEPLOYMENT_TARGET = 13.5;
				LD_RUNPATH_SEARCH_PATHS = (
					"$(inherited)",
					"@executable_path/Frameworks",
					"@loader_path/Frameworks",
				);
				PRODUCT_BUNDLE_IDENTIFIER = com.bioche.ComposableCoreLocationTests;
				PRODUCT_NAME = "$(TARGET_NAME)";
				SWIFT_VERSION = 5.0;
				TARGETED_DEVICE_FAMILY = "1,2";
			};
			name = Debug;
		};
		41626099248D4B98003FCAA8 /* Release */ = {
			isa = XCBuildConfiguration;
			buildSettings = {
				CODE_SIGN_STYLE = Automatic;
				DEVELOPMENT_TEAM = MLDJM8453C;
				INFOPLIST_FILE = Tests/ComposableCoreLocationTests/Info.plist;
				IPHONEOS_DEPLOYMENT_TARGET = 13.5;
				LD_RUNPATH_SEARCH_PATHS = (
					"$(inherited)",
					"@executable_path/Frameworks",
					"@loader_path/Frameworks",
				);
				PRODUCT_BUNDLE_IDENTIFIER = com.bioche.ComposableCoreLocationTests;
				PRODUCT_NAME = "$(TARGET_NAME)";
				SWIFT_VERSION = 5.0;
				TARGETED_DEVICE_FAMILY = "1,2";
			};
			name = Release;
		};
		4168FB02248C5D4700CD8FB5 /* Debug */ = {
			isa = XCBuildConfiguration;
			buildSettings = {
				ALWAYS_SEARCH_USER_PATHS = NO;
				CLANG_ANALYZER_NONNULL = YES;
				CLANG_ANALYZER_NUMBER_OBJECT_CONVERSION = YES_AGGRESSIVE;
				CLANG_CXX_LANGUAGE_STANDARD = "gnu++14";
				CLANG_CXX_LIBRARY = "libc++";
				CLANG_ENABLE_MODULES = YES;
				CLANG_ENABLE_OBJC_ARC = YES;
				CLANG_ENABLE_OBJC_WEAK = YES;
				CLANG_WARN_BLOCK_CAPTURE_AUTORELEASING = YES;
				CLANG_WARN_BOOL_CONVERSION = YES;
				CLANG_WARN_COMMA = YES;
				CLANG_WARN_CONSTANT_CONVERSION = YES;
				CLANG_WARN_DEPRECATED_OBJC_IMPLEMENTATIONS = YES;
				CLANG_WARN_DIRECT_OBJC_ISA_USAGE = YES_ERROR;
				CLANG_WARN_DOCUMENTATION_COMMENTS = YES;
				CLANG_WARN_EMPTY_BODY = YES;
				CLANG_WARN_ENUM_CONVERSION = YES;
				CLANG_WARN_INFINITE_RECURSION = YES;
				CLANG_WARN_INT_CONVERSION = YES;
				CLANG_WARN_NON_LITERAL_NULL_CONVERSION = YES;
				CLANG_WARN_OBJC_IMPLICIT_RETAIN_SELF = YES;
				CLANG_WARN_OBJC_LITERAL_CONVERSION = YES;
				CLANG_WARN_OBJC_ROOT_CLASS = YES_ERROR;
				CLANG_WARN_RANGE_LOOP_ANALYSIS = YES;
				CLANG_WARN_STRICT_PROTOTYPES = YES;
				CLANG_WARN_SUSPICIOUS_MOVE = YES;
				CLANG_WARN_UNGUARDED_AVAILABILITY = YES_AGGRESSIVE;
				CLANG_WARN_UNREACHABLE_CODE = YES;
				CLANG_WARN__DUPLICATE_METHOD_MATCH = YES;
				COPY_PHASE_STRIP = NO;
				CURRENT_PROJECT_VERSION = 1;
				DEBUG_INFORMATION_FORMAT = dwarf;
				ENABLE_STRICT_OBJC_MSGSEND = YES;
				ENABLE_TESTABILITY = YES;
				GCC_C_LANGUAGE_STANDARD = gnu11;
				GCC_DYNAMIC_NO_PIC = NO;
				GCC_NO_COMMON_BLOCKS = YES;
				GCC_OPTIMIZATION_LEVEL = 0;
				GCC_PREPROCESSOR_DEFINITIONS = (
					"DEBUG=1",
					"$(inherited)",
				);
				GCC_WARN_64_TO_32_BIT_CONVERSION = YES;
				GCC_WARN_ABOUT_RETURN_TYPE = YES_ERROR;
				GCC_WARN_UNDECLARED_SELECTOR = YES;
				GCC_WARN_UNINITIALIZED_AUTOS = YES_AGGRESSIVE;
				GCC_WARN_UNUSED_FUNCTION = YES;
				GCC_WARN_UNUSED_VARIABLE = YES;
				IPHONEOS_DEPLOYMENT_TARGET = 13.4;
				MTL_ENABLE_DEBUG_INFO = INCLUDE_SOURCE;
				MTL_FAST_MATH = YES;
				ONLY_ACTIVE_ARCH = YES;
				SDKROOT = iphoneos;
				SWIFT_ACTIVE_COMPILATION_CONDITIONS = DEBUG;
				SWIFT_OPTIMIZATION_LEVEL = "-Onone";
				VERSIONING_SYSTEM = "apple-generic";
				VERSION_INFO_PREFIX = "";
			};
			name = Debug;
		};
		4168FB03248C5D4700CD8FB5 /* Release */ = {
			isa = XCBuildConfiguration;
			buildSettings = {
				ALWAYS_SEARCH_USER_PATHS = NO;
				CLANG_ANALYZER_NONNULL = YES;
				CLANG_ANALYZER_NUMBER_OBJECT_CONVERSION = YES_AGGRESSIVE;
				CLANG_CXX_LANGUAGE_STANDARD = "gnu++14";
				CLANG_CXX_LIBRARY = "libc++";
				CLANG_ENABLE_MODULES = YES;
				CLANG_ENABLE_OBJC_ARC = YES;
				CLANG_ENABLE_OBJC_WEAK = YES;
				CLANG_WARN_BLOCK_CAPTURE_AUTORELEASING = YES;
				CLANG_WARN_BOOL_CONVERSION = YES;
				CLANG_WARN_COMMA = YES;
				CLANG_WARN_CONSTANT_CONVERSION = YES;
				CLANG_WARN_DEPRECATED_OBJC_IMPLEMENTATIONS = YES;
				CLANG_WARN_DIRECT_OBJC_ISA_USAGE = YES_ERROR;
				CLANG_WARN_DOCUMENTATION_COMMENTS = YES;
				CLANG_WARN_EMPTY_BODY = YES;
				CLANG_WARN_ENUM_CONVERSION = YES;
				CLANG_WARN_INFINITE_RECURSION = YES;
				CLANG_WARN_INT_CONVERSION = YES;
				CLANG_WARN_NON_LITERAL_NULL_CONVERSION = YES;
				CLANG_WARN_OBJC_IMPLICIT_RETAIN_SELF = YES;
				CLANG_WARN_OBJC_LITERAL_CONVERSION = YES;
				CLANG_WARN_OBJC_ROOT_CLASS = YES_ERROR;
				CLANG_WARN_RANGE_LOOP_ANALYSIS = YES;
				CLANG_WARN_STRICT_PROTOTYPES = YES;
				CLANG_WARN_SUSPICIOUS_MOVE = YES;
				CLANG_WARN_UNGUARDED_AVAILABILITY = YES_AGGRESSIVE;
				CLANG_WARN_UNREACHABLE_CODE = YES;
				CLANG_WARN__DUPLICATE_METHOD_MATCH = YES;
				COPY_PHASE_STRIP = NO;
				CURRENT_PROJECT_VERSION = 1;
				DEBUG_INFORMATION_FORMAT = "dwarf-with-dsym";
				ENABLE_NS_ASSERTIONS = NO;
				ENABLE_STRICT_OBJC_MSGSEND = YES;
				GCC_C_LANGUAGE_STANDARD = gnu11;
				GCC_NO_COMMON_BLOCKS = YES;
				GCC_WARN_64_TO_32_BIT_CONVERSION = YES;
				GCC_WARN_ABOUT_RETURN_TYPE = YES_ERROR;
				GCC_WARN_UNDECLARED_SELECTOR = YES;
				GCC_WARN_UNINITIALIZED_AUTOS = YES_AGGRESSIVE;
				GCC_WARN_UNUSED_FUNCTION = YES;
				GCC_WARN_UNUSED_VARIABLE = YES;
				IPHONEOS_DEPLOYMENT_TARGET = 13.4;
				MTL_ENABLE_DEBUG_INFO = NO;
				MTL_FAST_MATH = YES;
				SDKROOT = iphoneos;
				SWIFT_COMPILATION_MODE = wholemodule;
				SWIFT_OPTIMIZATION_LEVEL = "-O";
				VALIDATE_PRODUCT = YES;
				VERSIONING_SYSTEM = "apple-generic";
				VERSION_INFO_PREFIX = "";
			};
			name = Release;
		};
		4168FB05248C5D4700CD8FB5 /* Debug */ = {
			isa = XCBuildConfiguration;
			buildSettings = {
				CODE_SIGN_STYLE = Automatic;
				DEFINES_MODULE = YES;
				DEVELOPMENT_TEAM = MLDJM8453C;
				DYLIB_COMPATIBILITY_VERSION = 1;
				DYLIB_CURRENT_VERSION = 1;
				DYLIB_INSTALL_NAME_BASE = "@rpath";
				FRAMEWORK_SEARCH_PATHS = (
					"$(inherited)",
					"$(PROJECT_DIR)/Carthage/Build/iOS",
				);
				INFOPLIST_FILE = "$(SRCROOT)/Sources/ComposableArchitecture/Info.plist";
				INSTALL_PATH = "$(LOCAL_LIBRARY_DIR)/Frameworks";
				IPHONEOS_DEPLOYMENT_TARGET = 10.0;
				LD_RUNPATH_SEARCH_PATHS = (
					"$(inherited)",
					"@executable_path/Frameworks",
					"@loader_path/Frameworks",
				);
				MARKETING_VERSION = 0.6.1;
				OTHER_LDFLAGS = (
					"-weak_framework",
					SwiftUI,
					"-weak_framework",
					Combine,
				);
				PRODUCT_BUNDLE_IDENTIFIER = com.bioche.ComposableArchitecture;
				PRODUCT_NAME = "$(TARGET_NAME:c99extidentifier)";
				SKIP_INSTALL = YES;
				SUPPORTS_MACCATALYST = NO;
				SWIFT_VERSION = 5.0;
				TARGETED_DEVICE_FAMILY = "1,2";
			};
			name = Debug;
		};
		4168FB06248C5D4700CD8FB5 /* Release */ = {
			isa = XCBuildConfiguration;
			buildSettings = {
				CODE_SIGN_STYLE = Automatic;
				DEFINES_MODULE = YES;
				DEVELOPMENT_TEAM = MLDJM8453C;
				DYLIB_COMPATIBILITY_VERSION = 1;
				DYLIB_CURRENT_VERSION = 1;
				DYLIB_INSTALL_NAME_BASE = "@rpath";
				FRAMEWORK_SEARCH_PATHS = (
					"$(inherited)",
					"$(PROJECT_DIR)/Carthage/Build/iOS",
				);
				INFOPLIST_FILE = "$(SRCROOT)/Sources/ComposableArchitecture/Info.plist";
				INSTALL_PATH = "$(LOCAL_LIBRARY_DIR)/Frameworks";
				IPHONEOS_DEPLOYMENT_TARGET = 10.0;
				LD_RUNPATH_SEARCH_PATHS = (
					"$(inherited)",
					"@executable_path/Frameworks",
					"@loader_path/Frameworks",
				);
				MARKETING_VERSION = 0.6.1;
				OTHER_LDFLAGS = (
					"-weak_framework",
					SwiftUI,
					"-weak_framework",
					Combine,
				);
				PRODUCT_BUNDLE_IDENTIFIER = com.bioche.ComposableArchitecture;
				PRODUCT_NAME = "$(TARGET_NAME:c99extidentifier)";
				SKIP_INSTALL = YES;
				SUPPORTS_MACCATALYST = NO;
				SWIFT_VERSION = 5.0;
				TARGETED_DEVICE_FAMILY = "1,2";
			};
			name = Release;
		};
		4176B32E24A901D8003D6097 /* Debug */ = {
			isa = XCBuildConfiguration;
			buildSettings = {
				CODE_SIGN_STYLE = Automatic;
				DEFINES_MODULE = YES;
				DEVELOPMENT_TEAM = MLDJM8453C;
				DYLIB_COMPATIBILITY_VERSION = 1;
				DYLIB_CURRENT_VERSION = 1;
				DYLIB_INSTALL_NAME_BASE = "@rpath";
				FRAMEWORK_SEARCH_PATHS = (
					"$(inherited)",
					"$(PROJECT_DIR)/Carthage/Build/iOS",
				);
				INFOPLIST_FILE = Sources/ComposableCoreMotion/Info.plist;
				INSTALL_PATH = "$(LOCAL_LIBRARY_DIR)/Frameworks";
				IPHONEOS_DEPLOYMENT_TARGET = 10.0;
				LD_RUNPATH_SEARCH_PATHS = (
					"$(inherited)",
					"@executable_path/Frameworks",
					"@loader_path/Frameworks",
				);
				MARKETING_VERSION = 0.6.1;
				OTHER_LDFLAGS = (
					"-weak_framework",
					Combine,
					"-weak_framework",
					SwiftUI,
				);
				PRODUCT_BUNDLE_IDENTIFIER = com.bioche.ComposableCoreMotion;
				PRODUCT_NAME = "$(TARGET_NAME:c99extidentifier)";
				SKIP_INSTALL = YES;
				SUPPORTS_MACCATALYST = NO;
				SWIFT_VERSION = 5.0;
				TARGETED_DEVICE_FAMILY = "1,2";
			};
			name = Debug;
		};
		4176B32F24A901D8003D6097 /* Release */ = {
			isa = XCBuildConfiguration;
			buildSettings = {
				CODE_SIGN_STYLE = Automatic;
				DEFINES_MODULE = YES;
				DEVELOPMENT_TEAM = MLDJM8453C;
				DYLIB_COMPATIBILITY_VERSION = 1;
				DYLIB_CURRENT_VERSION = 1;
				DYLIB_INSTALL_NAME_BASE = "@rpath";
				FRAMEWORK_SEARCH_PATHS = (
					"$(inherited)",
					"$(PROJECT_DIR)/Carthage/Build/iOS",
				);
				INFOPLIST_FILE = Sources/ComposableCoreMotion/Info.plist;
				INSTALL_PATH = "$(LOCAL_LIBRARY_DIR)/Frameworks";
				IPHONEOS_DEPLOYMENT_TARGET = 10.0;
				LD_RUNPATH_SEARCH_PATHS = (
					"$(inherited)",
					"@executable_path/Frameworks",
					"@loader_path/Frameworks",
				);
				MARKETING_VERSION = 0.6.1;
				OTHER_LDFLAGS = (
					"-weak_framework",
					Combine,
					"-weak_framework",
					SwiftUI,
				);
				PRODUCT_BUNDLE_IDENTIFIER = com.bioche.ComposableCoreMotion;
				PRODUCT_NAME = "$(TARGET_NAME:c99extidentifier)";
				SKIP_INSTALL = YES;
				SUPPORTS_MACCATALYST = NO;
				SWIFT_VERSION = 5.0;
				TARGETED_DEVICE_FAMILY = "1,2";
			};
			name = Release;
		};
		4176B34024A90209003D6097 /* Debug */ = {
			isa = XCBuildConfiguration;
			buildSettings = {
				ALWAYS_EMBED_SWIFT_STANDARD_LIBRARIES = YES;
				CODE_SIGN_STYLE = Automatic;
				DEVELOPMENT_TEAM = MLDJM8453C;
				INFOPLIST_FILE = Tests/ComposableCoreMotionTests/Info.plist;
				IPHONEOS_DEPLOYMENT_TARGET = 13.5;
				LD_RUNPATH_SEARCH_PATHS = (
					"$(inherited)",
					"@executable_path/Frameworks",
					"@loader_path/Frameworks",
				);
				PRODUCT_BUNDLE_IDENTIFIER = com.bioche.ComposableCoreMotionTests;
				PRODUCT_NAME = "$(TARGET_NAME)";
				SWIFT_VERSION = 5.0;
				TARGETED_DEVICE_FAMILY = "1,2";
			};
			name = Debug;
		};
		4176B34124A90209003D6097 /* Release */ = {
			isa = XCBuildConfiguration;
			buildSettings = {
				ALWAYS_EMBED_SWIFT_STANDARD_LIBRARIES = YES;
				CODE_SIGN_STYLE = Automatic;
				DEVELOPMENT_TEAM = MLDJM8453C;
				INFOPLIST_FILE = Tests/ComposableCoreMotionTests/Info.plist;
				IPHONEOS_DEPLOYMENT_TARGET = 13.5;
				LD_RUNPATH_SEARCH_PATHS = (
					"$(inherited)",
					"@executable_path/Frameworks",
					"@loader_path/Frameworks",
				);
				PRODUCT_BUNDLE_IDENTIFIER = com.bioche.ComposableCoreMotionTests;
				PRODUCT_NAME = "$(TARGET_NAME)";
				SWIFT_VERSION = 5.0;
				TARGETED_DEVICE_FAMILY = "1,2";
			};
			name = Release;
		};
		418033BC24D7168700EA11AB /* Debug */ = {
			isa = XCBuildConfiguration;
			buildSettings = {
				CODE_SIGN_STYLE = Automatic;
				DEFINES_MODULE = YES;
				DEVELOPMENT_TEAM = MLDJM8453C;
				DYLIB_COMPATIBILITY_VERSION = 1;
				DYLIB_CURRENT_VERSION = 1;
				DYLIB_INSTALL_NAME_BASE = "@rpath";
				FRAMEWORK_SEARCH_PATHS = (
					"$(inherited)",
					"$(PROJECT_DIR)/Carthage/Build/iOS",
				);
				INFOPLIST_FILE = Sources/ComposableDifferenceKitDatasources/Info.plist;
				INSTALL_PATH = "$(LOCAL_LIBRARY_DIR)/Frameworks";
				IPHONEOS_DEPLOYMENT_TARGET = 10.0;
				LD_RUNPATH_SEARCH_PATHS = (
					"$(inherited)",
					"@executable_path/Frameworks",
					"@loader_path/Frameworks",
				);
				MARKETING_VERSION = 0.6.1;
				PRODUCT_BUNDLE_IDENTIFIER = com.bioche.ComposableDifferenceKitDatasources;
				PRODUCT_NAME = "$(TARGET_NAME:c99extidentifier)";
				SKIP_INSTALL = YES;
				SUPPORTS_MACCATALYST = NO;
				SWIFT_VERSION = 5.0;
				TARGETED_DEVICE_FAMILY = "1,2";
			};
			name = Debug;
		};
		418033BD24D7168700EA11AB /* Release */ = {
			isa = XCBuildConfiguration;
			buildSettings = {
				CODE_SIGN_STYLE = Automatic;
				DEFINES_MODULE = YES;
				DEVELOPMENT_TEAM = MLDJM8453C;
				DYLIB_COMPATIBILITY_VERSION = 1;
				DYLIB_CURRENT_VERSION = 1;
				DYLIB_INSTALL_NAME_BASE = "@rpath";
				FRAMEWORK_SEARCH_PATHS = (
					"$(inherited)",
					"$(PROJECT_DIR)/Carthage/Build/iOS",
				);
				INFOPLIST_FILE = Sources/ComposableDifferenceKitDatasources/Info.plist;
				INSTALL_PATH = "$(LOCAL_LIBRARY_DIR)/Frameworks";
				IPHONEOS_DEPLOYMENT_TARGET = 10.0;
				LD_RUNPATH_SEARCH_PATHS = (
					"$(inherited)",
					"@executable_path/Frameworks",
					"@loader_path/Frameworks",
				);
				MARKETING_VERSION = 0.6.1;
				PRODUCT_BUNDLE_IDENTIFIER = com.bioche.ComposableDifferenceKitDatasources;
				PRODUCT_NAME = "$(TARGET_NAME:c99extidentifier)";
				SKIP_INSTALL = YES;
				SUPPORTS_MACCATALYST = NO;
				SWIFT_VERSION = 5.0;
				TARGETED_DEVICE_FAMILY = "1,2";
			};
			name = Release;
		};
		A5A7FE3824CF245E00608A39 /* Debug */ = {
			isa = XCBuildConfiguration;
			buildSettings = {
				CODE_SIGN_STYLE = Automatic;
				DEFINES_MODULE = YES;
				DEVELOPMENT_TEAM = WWDWCB8A98;
				DYLIB_COMPATIBILITY_VERSION = 1;
				DYLIB_CURRENT_VERSION = 1;
				DYLIB_INSTALL_NAME_BASE = "@rpath";
				FRAMEWORK_SEARCH_PATHS = (
					"$(inherited)",
					"$(PROJECT_DIR)/Carthage/Build/iOS",
				);
				INFOPLIST_FILE = ComposableArchitectureTestSupport/Info.plist;
				INSTALL_PATH = "$(LOCAL_LIBRARY_DIR)/Frameworks";
				IPHONEOS_DEPLOYMENT_TARGET = 10.0;
				LD_RUNPATH_SEARCH_PATHS = (
					"$(inherited)",
					"@executable_path/Frameworks",
					"@loader_path/Frameworks",
				);
				MARKETING_VERSION = 0.6.1;
				PRODUCT_BUNDLE_IDENTIFIER = com.bioche.ComposableArchitectureTestSupport;
				PRODUCT_NAME = "$(TARGET_NAME:c99extidentifier)";
				SKIP_INSTALL = YES;
				SUPPORTS_MACCATALYST = NO;
				SWIFT_VERSION = 5.0;
				TARGETED_DEVICE_FAMILY = "1,2";
			};
			name = Debug;
		};
		A5A7FE3924CF245E00608A39 /* Release */ = {
			isa = XCBuildConfiguration;
			buildSettings = {
				CODE_SIGN_STYLE = Automatic;
				DEFINES_MODULE = YES;
				DEVELOPMENT_TEAM = WWDWCB8A98;
				DYLIB_COMPATIBILITY_VERSION = 1;
				DYLIB_CURRENT_VERSION = 1;
				DYLIB_INSTALL_NAME_BASE = "@rpath";
				FRAMEWORK_SEARCH_PATHS = (
					"$(inherited)",
					"$(PROJECT_DIR)/Carthage/Build/iOS",
				);
				INFOPLIST_FILE = ComposableArchitectureTestSupport/Info.plist;
				INSTALL_PATH = "$(LOCAL_LIBRARY_DIR)/Frameworks";
				IPHONEOS_DEPLOYMENT_TARGET = 10.0;
				LD_RUNPATH_SEARCH_PATHS = (
					"$(inherited)",
					"@executable_path/Frameworks",
					"@loader_path/Frameworks",
				);
				MARKETING_VERSION = 0.6.1;
				PRODUCT_BUNDLE_IDENTIFIER = com.bioche.ComposableArchitectureTestSupport;
				PRODUCT_NAME = "$(TARGET_NAME:c99extidentifier)";
				SKIP_INSTALL = YES;
				SUPPORTS_MACCATALYST = NO;
				SWIFT_VERSION = 5.0;
				TARGETED_DEVICE_FAMILY = "1,2";
			};
			name = Release;
		};
/* End XCBuildConfiguration section */

/* Begin XCConfigurationList section */
		41626030248D2CBA003FCAA8 /* Build configuration list for PBXNativeTarget "ComposableCoreLocation" */ = {
			isa = XCConfigurationList;
			buildConfigurations = (
				4162602E248D2CBA003FCAA8 /* Debug */,
				4162602F248D2CBA003FCAA8 /* Release */,
			);
			defaultConfigurationIsVisible = 0;
			defaultConfigurationName = Release;
		};
		4162607C248D49CA003FCAA8 /* Build configuration list for PBXNativeTarget "ComposableArchitectureTests" */ = {
			isa = XCConfigurationList;
			buildConfigurations = (
				4162607D248D49CA003FCAA8 /* Debug */,
				4162607E248D49CA003FCAA8 /* Release */,
			);
			defaultConfigurationIsVisible = 0;
			defaultConfigurationName = Release;
		};
		41626097248D4B98003FCAA8 /* Build configuration list for PBXNativeTarget "ComposableCoreLocationTests" */ = {
			isa = XCConfigurationList;
			buildConfigurations = (
				41626098248D4B98003FCAA8 /* Debug */,
				41626099248D4B98003FCAA8 /* Release */,
			);
			defaultConfigurationIsVisible = 0;
			defaultConfigurationName = Release;
		};
		4168FAF6248C5D4700CD8FB5 /* Build configuration list for PBXProject "ComposableArchitecture" */ = {
			isa = XCConfigurationList;
			buildConfigurations = (
				4168FB02248C5D4700CD8FB5 /* Debug */,
				4168FB03248C5D4700CD8FB5 /* Release */,
			);
			defaultConfigurationIsVisible = 0;
			defaultConfigurationName = Release;
		};
		4168FB04248C5D4700CD8FB5 /* Build configuration list for PBXNativeTarget "ComposableArchitecture" */ = {
			isa = XCConfigurationList;
			buildConfigurations = (
				4168FB05248C5D4700CD8FB5 /* Debug */,
				4168FB06248C5D4700CD8FB5 /* Release */,
			);
			defaultConfigurationIsVisible = 0;
			defaultConfigurationName = Release;
		};
		4176B32D24A901D8003D6097 /* Build configuration list for PBXNativeTarget "ComposableCoreMotion" */ = {
			isa = XCConfigurationList;
			buildConfigurations = (
				4176B32E24A901D8003D6097 /* Debug */,
				4176B32F24A901D8003D6097 /* Release */,
			);
			defaultConfigurationIsVisible = 0;
			defaultConfigurationName = Release;
		};
		4176B33F24A90209003D6097 /* Build configuration list for PBXNativeTarget "ComposableCoreMotionTests" */ = {
			isa = XCConfigurationList;
			buildConfigurations = (
				4176B34024A90209003D6097 /* Debug */,
				4176B34124A90209003D6097 /* Release */,
			);
			defaultConfigurationIsVisible = 0;
			defaultConfigurationName = Release;
		};
		418033BB24D7168700EA11AB /* Build configuration list for PBXNativeTarget "ComposableDifferenceKitDatasources" */ = {
			isa = XCConfigurationList;
			buildConfigurations = (
				418033BC24D7168700EA11AB /* Debug */,
				418033BD24D7168700EA11AB /* Release */,
			);
			defaultConfigurationIsVisible = 0;
			defaultConfigurationName = Release;
		};
		A5A7FE3C24CF245E00608A39 /* Build configuration list for PBXNativeTarget "ComposableArchitectureTestSupport" */ = {
			isa = XCConfigurationList;
			buildConfigurations = (
				A5A7FE3824CF245E00608A39 /* Debug */,
				A5A7FE3924CF245E00608A39 /* Release */,
			);
			defaultConfigurationIsVisible = 0;
			defaultConfigurationName = Release;
		};
/* End XCConfigurationList section */
	};
	rootObject = 4168FAF3248C5D4700CD8FB5 /* Project object */;
}<|MERGE_RESOLUTION|>--- conflicted
+++ resolved
@@ -48,12 +48,9 @@
 		41626039248D2D6E003FCAA8 /* Interface.swift in Sources */ = {isa = PBXBuildFile; fileRef = 41364C96248C6028007EBA46 /* Interface.swift */; };
 		4162603C248D2DD1003FCAA8 /* Cartfile in Resources */ = {isa = PBXBuildFile; fileRef = 4162603A248D2DD1003FCAA8 /* Cartfile */; };
 		4162603D248D2DD1003FCAA8 /* Cartfile.resolved in Resources */ = {isa = PBXBuildFile; fileRef = 4162603B248D2DD1003FCAA8 /* Cartfile.resolved */; };
-<<<<<<< HEAD
-=======
 		41626042248D2E14003FCAA8 /* RxRelay.framework in Frameworks */ = {isa = PBXBuildFile; fileRef = 4162603F248D2E14003FCAA8 /* RxRelay.framework */; };
 		41626044248D2E14003FCAA8 /* RxCocoa.framework in Frameworks */ = {isa = PBXBuildFile; fileRef = 41626040248D2E14003FCAA8 /* RxCocoa.framework */; };
 		41626046248D2E14003FCAA8 /* RxSwift.framework in Frameworks */ = {isa = PBXBuildFile; fileRef = 41626041248D2E14003FCAA8 /* RxSwift.framework */; };
->>>>>>> 8f17a44f
 		4162604E248D31E3003FCAA8 /* EnumReflection.swift in Sources */ = {isa = PBXBuildFile; fileRef = 4162604A248D31E3003FCAA8 /* EnumReflection.swift */; };
 		4162604F248D31E3003FCAA8 /* CasePaths.swift in Sources */ = {isa = PBXBuildFile; fileRef = 4162604B248D31E3003FCAA8 /* CasePaths.swift */; };
 		41626050248D31E3003FCAA8 /* CasePath.swift in Sources */ = {isa = PBXBuildFile; fileRef = 4162604C248D31E3003FCAA8 /* CasePath.swift */; };
@@ -71,13 +68,10 @@
 		41626089248D4AB2003FCAA8 /* EffectCancellationTests.swift in Sources */ = {isa = PBXBuildFile; fileRef = 4162605F248D4983003FCAA8 /* EffectCancellationTests.swift */; };
 		4162608A248D4AB2003FCAA8 /* StoreTests.swift in Sources */ = {isa = PBXBuildFile; fileRef = 41626060248D4983003FCAA8 /* StoreTests.swift */; };
 		41626094248D4B98003FCAA8 /* ComposableCoreLocation.framework in Frameworks */ = {isa = PBXBuildFile; fileRef = 41626029248D2CBA003FCAA8 /* ComposableCoreLocation.framework */; };
-<<<<<<< HEAD
-=======
 		4162609A248D4C4A003FCAA8 /* ComposableArchitecture.framework in Frameworks */ = {isa = PBXBuildFile; fileRef = 4168FAFC248C5D4700CD8FB5 /* ComposableArchitecture.framework */; };
 		4162609F248D4D32003FCAA8 /* RxCocoa.framework in Frameworks */ = {isa = PBXBuildFile; fileRef = 41626040248D2E14003FCAA8 /* RxCocoa.framework */; };
 		416260A1248D4D33003FCAA8 /* RxRelay.framework in Frameworks */ = {isa = PBXBuildFile; fileRef = 4162603F248D2E14003FCAA8 /* RxRelay.framework */; };
 		416260A3248D4D33003FCAA8 /* RxSwift.framework in Frameworks */ = {isa = PBXBuildFile; fileRef = 41626041248D2E14003FCAA8 /* RxSwift.framework */; };
->>>>>>> 8f17a44f
 		416260A6248D522C003FCAA8 /* ComposableCoreLocationTests.swift in Sources */ = {isa = PBXBuildFile; fileRef = 41626062248D4983003FCAA8 /* ComposableCoreLocationTests.swift */; };
 		416260AA2499667D003FCAA8 /* RxRelay.framework in Frameworks */ = {isa = PBXBuildFile; fileRef = 4162603F248D2E14003FCAA8 /* RxRelay.framework */; platformFilter = ios; };
 		416260AB2499667D003FCAA8 /* RxSwift.framework in Frameworks */ = {isa = PBXBuildFile; fileRef = 41626041248D2E14003FCAA8 /* RxSwift.framework */; platformFilter = ios; };
@@ -206,89 +200,17 @@
 
 /* Begin PBXCopyFilesBuildPhase section */
 		416260AF24996A97003FCAA8 /* CopyFiles */ = {
-<<<<<<< HEAD
 			isa = PBXCopyFilesBuildPhase;
 			buildActionMask = 2147483647;
 			dstPath = "";
 			dstSubfolderSpec = 10;
 			files = (
-				BE5B861624C2269600461DAD /* RxTest.framework in CopyFiles */,
-				416260B324996ABC003FCAA8 /* RxSwift.framework in CopyFiles */,
-				416260B424996ABC003FCAA8 /* RxCocoa.framework in CopyFiles */,
-				416260B524996ABC003FCAA8 /* RxRelay.framework in CopyFiles */,
-			);
-			runOnlyForDeploymentPostprocessing = 0;
-		};
-		4176B35124A90325003D6097 /* Embed Frameworks */ = {
-			isa = PBXCopyFilesBuildPhase;
-			buildActionMask = 2147483647;
-			dstPath = "";
-			dstSubfolderSpec = 10;
-			files = (
-				4176B35724A9033B003D6097 /* RxSwift.framework in Embed Frameworks */,
-				4176B35324A9033B003D6097 /* RxCocoa.framework in Embed Frameworks */,
-				4176B34E24A90324003D6097 /* ComposableArchitecture.framework in Embed Frameworks */,
-				4176B35524A9033B003D6097 /* RxRelay.framework in Embed Frameworks */,
-			);
-			name = "Embed Frameworks";
-			runOnlyForDeploymentPostprocessing = 0;
-		};
-		418033DB24D7174F00EA11AB /* Embed Frameworks */ = {
-=======
->>>>>>> 8f17a44f
-			isa = PBXCopyFilesBuildPhase;
-			buildActionMask = 2147483647;
-			dstPath = "";
-			dstSubfolderSpec = 10;
-			files = (
 				418033DE24D7177C00EA11AB /* DifferenceKit.framework in Embed Frameworks */,
 				418033D824D7174F00EA11AB /* ComposableArchitecture.framework in Embed Frameworks */,
 			);
 			name = "Embed Frameworks";
 			runOnlyForDeploymentPostprocessing = 0;
 		};
-<<<<<<< HEAD
-		A5A7FE4324CF25EA00608A39 /* Embed Frameworks */ = {
-			isa = PBXCopyFilesBuildPhase;
-			buildActionMask = 2147483647;
-			dstPath = "";
-			dstSubfolderSpec = 10;
-			files = (
-				A5A7FE4524CF271200608A39 /* ComposableArchitecture.framework in Embed Frameworks */,
-				A5A7FE4224CF25EA00608A39 /* RxSwift.framework in Embed Frameworks */,
-			);
-			name = "Embed Frameworks";
-			runOnlyForDeploymentPostprocessing = 0;
-		};
-		D07A4C7924E2C2E7008377C5 /* Embed Frameworks */ = {
-			isa = PBXCopyFilesBuildPhase;
-			buildActionMask = 2147483647;
-			dstPath = "";
-			dstSubfolderSpec = 10;
-			files = (
-				D07A4C7F24E2C2EC008377C5 /* RxSwift.framework in Embed Frameworks */,
-				D07A4C7B24E2C2E9008377C5 /* RxCocoa.framework in Embed Frameworks */,
-				D07A4C7824E2C2E7008377C5 /* ComposableArchitecture.framework in Embed Frameworks */,
-				D07A4C7D24E2C2EA008377C5 /* RxRelay.framework in Embed Frameworks */,
-			);
-			name = "Embed Frameworks";
-			runOnlyForDeploymentPostprocessing = 0;
-		};
-		D07A4C8224E2C2EF008377C5 /* Embed Frameworks */ = {
-			isa = PBXCopyFilesBuildPhase;
-			buildActionMask = 2147483647;
-			dstPath = "";
-			dstSubfolderSpec = 10;
-			files = (
-				D07A4C8424E2C2F1008377C5 /* RxRelay.framework in Embed Frameworks */,
-				D07A4C8124E2C2EF008377C5 /* RxCocoa.framework in Embed Frameworks */,
-				D07A4C8624E2C2F4008377C5 /* RxSwift.framework in Embed Frameworks */,
-			);
-			name = "Embed Frameworks";
-			runOnlyForDeploymentPostprocessing = 0;
-		};
-=======
->>>>>>> 8f17a44f
 /* End PBXCopyFilesBuildPhase section */
 
 /* Begin PBXFileReference section */
@@ -963,10 +885,6 @@
 				41626025248D2CBA003FCAA8 /* Sources */,
 				41626026248D2CBA003FCAA8 /* Frameworks */,
 				41626027248D2CBA003FCAA8 /* Resources */,
-<<<<<<< HEAD
-				D07A4C7924E2C2E7008377C5 /* Embed Frameworks */,
-=======
->>>>>>> 8f17a44f
 			);
 			buildRules = (
 			);
@@ -1023,10 +941,6 @@
 				4168FAF8248C5D4700CD8FB5 /* Sources */,
 				4168FAF9248C5D4700CD8FB5 /* Frameworks */,
 				4168FAFA248C5D4700CD8FB5 /* Resources */,
-<<<<<<< HEAD
-				D07A4C8224E2C2EF008377C5 /* Embed Frameworks */,
-=======
->>>>>>> 8f17a44f
 			);
 			buildRules = (
 			);

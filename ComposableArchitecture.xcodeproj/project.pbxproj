--- conflicted
+++ resolved
@@ -112,7 +112,6 @@
 		4176B35524A9033B003D6097 /* RxRelay.framework in Embed Frameworks */ = {isa = PBXBuildFile; fileRef = 4162603F248D2E14003FCAA8 /* RxRelay.framework */; settings = {ATTRIBUTES = (CodeSignOnCopy, RemoveHeadersOnCopy, ); }; };
 		4176B35624A9033B003D6097 /* RxSwift.framework in Frameworks */ = {isa = PBXBuildFile; fileRef = 41626041248D2E14003FCAA8 /* RxSwift.framework */; };
 		4176B35724A9033B003D6097 /* RxSwift.framework in Embed Frameworks */ = {isa = PBXBuildFile; fileRef = 41626041248D2E14003FCAA8 /* RxSwift.framework */; settings = {ATTRIBUTES = (CodeSignOnCopy, RemoveHeadersOnCopy, ); }; };
-<<<<<<< HEAD
 		4180334524CF7D7600EA11AB /* RxSectionedCollectionDataSource.swift in Sources */ = {isa = PBXBuildFile; fileRef = 4180333B24CF7D7600EA11AB /* RxSectionedCollectionDataSource.swift */; };
 		4180334624CF7D7600EA11AB /* RxFlatCollectionDataSource.swift in Sources */ = {isa = PBXBuildFile; fileRef = 4180333C24CF7D7600EA11AB /* RxFlatCollectionDataSource.swift */; };
 		4180334724CF7D7600EA11AB /* RxSectionedTableDataSource.swift in Sources */ = {isa = PBXBuildFile; fileRef = 4180333E24CF7D7600EA11AB /* RxSectionedTableDataSource.swift */; };
@@ -141,10 +140,8 @@
 		4180338624D35E9800EA11AB /* Store+TableBinding.swift in Sources */ = {isa = PBXBuildFile; fileRef = 4180338524D35E9800EA11AB /* Store+TableBinding.swift */; };
 		4180338824D3748500EA11AB /* SectionBindingConfiguration.swift in Sources */ = {isa = PBXBuildFile; fileRef = 4180338724D3748500EA11AB /* SectionBindingConfiguration.swift */; };
 		4180338A24D3754400EA11AB /* Store+GenericBinding.swift in Sources */ = {isa = PBXBuildFile; fileRef = 4180338924D3754400EA11AB /* Store+GenericBinding.swift */; };
+		4180338F24D6EBF700EA11AB /* Reducer+utils.swift in Sources */ = {isa = PBXBuildFile; fileRef = 4180338E24D6EBF700EA11AB /* Reducer+utils.swift */; };
 		41EA4B3E24C0F85C0060D591 /* Array+safesubscript.swift in Sources */ = {isa = PBXBuildFile; fileRef = 41EA4B3D24C0F85C0060D591 /* Array+safesubscript.swift */; };
-=======
-		4180338F24D6EBF700EA11AB /* Reducer+utils.swift in Sources */ = {isa = PBXBuildFile; fileRef = 4180338E24D6EBF700EA11AB /* Reducer+utils.swift */; };
->>>>>>> 0bd16f7d
 		BEC93A4424B8EE0B00D8082D /* IfLetUIKit.swift in Sources */ = {isa = PBXBuildFile; fileRef = BEC93A4324B8EE0B00D8082D /* IfLetUIKit.swift */; };
 /* End PBXBuildFile section */
 
@@ -358,7 +355,6 @@
 		4176B33124A901ED003D6097 /* ComposableCoreMotionTests.swift */ = {isa = PBXFileReference; fileEncoding = 4; lastKnownFileType = sourcecode.swift; path = ComposableCoreMotionTests.swift; sourceTree = "<group>"; };
 		4176B33724A90209003D6097 /* ComposableCoreMotionTests.xctest */ = {isa = PBXFileReference; explicitFileType = wrapper.cfbundle; includeInIndex = 0; path = ComposableCoreMotionTests.xctest; sourceTree = BUILT_PRODUCTS_DIR; };
 		4176B33B24A90209003D6097 /* Info.plist */ = {isa = PBXFileReference; lastKnownFileType = text.plist.xml; path = Info.plist; sourceTree = "<group>"; };
-<<<<<<< HEAD
 		4180333B24CF7D7600EA11AB /* RxSectionedCollectionDataSource.swift */ = {isa = PBXFileReference; fileEncoding = 4; lastKnownFileType = sourcecode.swift; path = RxSectionedCollectionDataSource.swift; sourceTree = "<group>"; };
 		4180333C24CF7D7600EA11AB /* RxFlatCollectionDataSource.swift */ = {isa = PBXFileReference; fileEncoding = 4; lastKnownFileType = sourcecode.swift; path = RxFlatCollectionDataSource.swift; sourceTree = "<group>"; };
 		4180333E24CF7D7600EA11AB /* RxSectionedTableDataSource.swift */ = {isa = PBXFileReference; fileEncoding = 4; lastKnownFileType = sourcecode.swift; path = RxSectionedTableDataSource.swift; sourceTree = "<group>"; };
@@ -380,10 +376,8 @@
 		4180338524D35E9800EA11AB /* Store+TableBinding.swift */ = {isa = PBXFileReference; lastKnownFileType = sourcecode.swift; path = "Store+TableBinding.swift"; sourceTree = "<group>"; };
 		4180338724D3748500EA11AB /* SectionBindingConfiguration.swift */ = {isa = PBXFileReference; lastKnownFileType = sourcecode.swift; path = SectionBindingConfiguration.swift; sourceTree = "<group>"; };
 		4180338924D3754400EA11AB /* Store+GenericBinding.swift */ = {isa = PBXFileReference; lastKnownFileType = sourcecode.swift; path = "Store+GenericBinding.swift"; sourceTree = "<group>"; };
+		4180338E24D6EBF700EA11AB /* Reducer+utils.swift */ = {isa = PBXFileReference; lastKnownFileType = sourcecode.swift; path = "Reducer+utils.swift"; sourceTree = "<group>"; };
 		41EA4B3D24C0F85C0060D591 /* Array+safesubscript.swift */ = {isa = PBXFileReference; lastKnownFileType = sourcecode.swift; path = "Array+safesubscript.swift"; sourceTree = "<group>"; };
-=======
-		4180338E24D6EBF700EA11AB /* Reducer+utils.swift */ = {isa = PBXFileReference; lastKnownFileType = sourcecode.swift; path = "Reducer+utils.swift"; sourceTree = "<group>"; };
->>>>>>> 0bd16f7d
 		BEC93A4324B8EE0B00D8082D /* IfLetUIKit.swift */ = {isa = PBXFileReference; fileEncoding = 4; lastKnownFileType = sourcecode.swift; path = IfLetUIKit.swift; sourceTree = "<group>"; };
 /* End PBXFileReference section */
 
